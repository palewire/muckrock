# MuckRock

[![Codeship Status for MuckRock/muckrock][codeship-img]][codeship]
[![codecov.io][codecov-img]][codecov]

MuckRock is a non-profit collaborative news site that gives you the tools to keep our government transparent and accountable.

## Prerequisites 
MuckRock depends on Squarelet for user authentication. As the services need to communivate directly, the development environment for MuckRock depends on the development environment for Squarelet - the MuckRock docker containers will join Squarelet's docker network. [Please install Squarelet and set up its development environment first][squarelet].

### Squarelet Integration
The Squarelet project provides an authentication system for MuckRock. Therefore, there must be certain things set up within Squarelet before you can begin accessing them individually. 

 1. With the Squarelet containers running, in your terminal within the Squarelet folder, open up the bash shell with `inv sh`
 2. Within the bash shell, utilize this command to create your RSA key `./manage.py creatersakey`
 3. Then create a superuser utilizing the following command: `./manage.py createsuperuser`. 
 4. Exit the bash shell with the command `exit`
 5. Enter the Django shell with the command `inv shell`
 6. Grab the user you have just created with the following command
```python
tempUser = User.objects.all()[0]
```  
*If you created multiple users you will have to use Django queries to grab the exact user you want.*

 7. Then set the `tempUser` variable's `is_staff` value equal to true, and save the user. 
 ```python
tempUser.is_staff = True
```  
8. Exit the Django shell with the command `exit`
9. In a browser navigate to the admin portal. You can find this portal by using the base Squarelet URL, and appending /admin to the end of it.
10. Using the credentials you just created, login. *If you find yourself being redirected to the login page on successful credentials, change the browser you are using.* 
11. Navigate to [Clients](https://dev.squarelet.com/admin/oidc_provider/client/)
12. Create a client called `MuckRock Dev`
13. Make sure the fields have the following values:

|Field| Value |
|--|--|
| Owner | blank/your user account |
|Client Type|Confidential|
|Response Types|code (Authorization Code Flow)|
|Redirect URIs (on separate lines)|http://dev.muckrock.com/accounts/complete/squarelet http://dev.foiamachine.org/accounts/complete/squarelet|
|JWT Algorithm|RS256|
|Require Consent?|Unchecked|
|Reuse Consent|Checked|
|Client ID|This will be filled in automatically upon saving|
|Client SECRET|This will be filled in automatically upon saving|
|Scopes (on separate lines)|read_user write_user read_organization write_charge read_auth_token|
|Post Logout Redirect URIs (on separate lines)|http://dev.muckrock.com/ http://dev.foiamachine.org/|
|Webhook URL (To make this field appear, Add a client profile)|http://dev.muckrock.com/squarelet/webhook/|
14. Click save and continue editing. Note down the `Client ID` and `Client SECRET` values. You will need these later.

## Install

### Software required

1. [docker][docker-install]
2. [docker-compose][docker-compose-install]
3. [python][python-install]
4. [invoke][invoke-install]
5. [git][git-install]

### Installation Steps

1. Check out the git repository - `git clone git@github.com:MuckRock/muckrock.git`
2. Enter the directory - `cd muckrock`
3. Run the dotenv initialization script - `python initialize_dotenvs.py`
This will create files with the environment variables needed to run the development environment.
<<<<<<< HEAD
4. Set up the javascript run `inv npm "install"` and `inv npm "run build"`
5. Start the docker images - `inv up`
This will build and start all of the docker images using docker-compose.  The invoke tasks specify the `local.yml` configuration file for docker-compose.  If you would like to run docker-compose commands directly, set the environment variable `export COMPSE_FILE=local.yml`.
6. Set `dev.muckrock.com` to point to localhost - `sudo echo "127.0.0.1   dev.muckrock.com" >> /etc/hosts`
7. Enter `dev.muckrock.com` into your browser - you should see the MuckRock home page.
8. In  `.envs/.local/.django` (**in the MuckRock project**) set the following environment variables:

-   `SQUARELET_KEY`  to the value of Client ID
-   `SQUARELET_SECRET`  to the value of Client SECRET

You should now be able to log in to MuckRock using your Squarelet account.
=======
4. Set an environment variable that directs `docker-compose` to use the `local.yml` file - `export COMPOSE_FILE=local.yml`
5. Set up the javascript run `inv npm "install"` and `inv npm "run build"`
6. Start the docker images - `inv up`
This will build and start all of the docker images using docker-compose.
7. Set `dev.muckrock.com` to point to localhost - `echo "127.0.0.1   dev.muckrock.com" | sudo tee -a /etc/hosts`
8. Enter `dev.muckrock.com` into your browser - you should see the MuckRock home page.
>>>>>>> e36ac42f

## Docker info

The development environment is managed via [docker][docker] and [docker compose][docker-compose].  Please read up on them if you are unfmiliar with them.  The docker compose file is `local.yml`.  If you would like to run `docker-compose` commands directly, please run `export COMPOSE_FILE=local.yml` so you don't need to specify it in every command.

The containers which are run include the following:

* Django
This is the [Django][django] application

* PostgreSQL
[PostgreSQL][postgres] is the relational database used to store the data for the Django application

* Redis
[Redis][redis] is an in-memory datastore, used as a message broker for Celery as well as a cache backend for Django.

* Celery Worker
[Celery][celery] is a distrubuted task queue for Python, used to run background tasks from Django.  The worker is responsible for running the tasks.

* Celery Beat
The celery beat image is responsible for queueing up periodic celery tasks.

All systems can be brought up using `inv up`.  You can rebuild all images using `inv build`.  There are various other invoke commands for common tasks interacting with docker, which you can view in the `tasks.py` file.

<<<<<<< HEAD
=======
### Squarelet Integration

If you have not yet created an RSA key on Squarelet, please do so using the following procedure:
1. Open a terminal in the directory containing the Squarelet project
2. Run `inv manage creatersakey`

Create the client on Squarelet by going to the Admin site - OpenID Connect Provider - Clients and adding a client.
* Name - set this to `MuckRock Dev`
* Owner - you may leave this blank or set it to your user account.
* Client Type - `Confidential`
* Response types - `code (Authorization Code Flow)`
* Redirect URIs - `http://dev.muckrock.com/accounts/complete/squarelet` (you may optionally add `http://dev.foiamachine.org/accounts/complete/squarelet` on a second line if you will be developing FOIAMachine)
* JWT Algorithm - `RS256`
* Require Consent? - Unchecked
* Reuse Consent? - Checked
* Client ID - This will be filled in automatically upon saving, and will be copied into the `.envs/.local/.django` file.
* Client SECRET - This will be filled in automatically upon saving, and will be copied into the `.envs/.local/.django` file.
* Scopes - `read_user write_user read_organization write_charge read_auth_token`
* Post Logout Redirect URIs - `http://dev.muckrock.com/` (you may optionally add `http://dev.foiamachine.org/` on a second line if you will be developing FOIAMachine)
* Add a client profile and set the Webhook URL - `http://dev.muckrock.com/squarelet/webhook/`

Click save and continue editing.  In `.envs/.local/.django` set the following environment variables:
* `SQUARELET_KEY` to the value of Client ID
* `SQUARELET_SECRET` to the value of Client SECRET

You should now be able to log in to MuckRock using your Squarelet account.

>>>>>>> e36ac42f
### Networking Setup

The MuckRock development environment will join Squarelet's environments docker network, so that the services can coexist.  Please see the README file from Squarelet for more information.

### Environment Variables

The application is configured with environment variables in order to make it easy to customize behavior in different environments (dev, testing, staging, production, etc).  Some of this environment variables may be sensitive information, such as passwords or API tokens to various services.  For this reason, they are not to be checked in to version control.  In order to assist with the setup of a new development environment, a script called `initialize_dotenvs.py` is provided which will create the files in the expected places, with the variables included.  Those which require external accounts will generally be left blank, and you may sign up for an account to use for development and add your own credentials in.  You may also add extra configuration here as necessary for your setup.

## Invoke info

Invoke is a task execution library.  It is used to allow easy access to common commands used during development.  You may look through the file to see the commands being run.  I will go through some of the more important ones here.

### Release
`inv prod` will merge your dev branch into master, and push to GitHub, which will trigger [CodeShip][codeship] to release it to Heroku, as long as all code checks pass.  The production site is currently hosted at [https://www.muckrock.com/](https://www.muckrock.com/).
`inv staging` will push the staging branch to GitHub, which will trigger CodeShip to release it to Heroku, as long as all code checks pass.  The staging site is currently hosted at [https://muckrock-staging.herokuapp.com/](https://muckrock-staging.herokuapp.com/).

### Test
`inv test` will run the test suite.  To reuse the database, pass it the `-r=1` option.
`inv coverage` will run the test suite and generate a coverage report at `htmlcov/index.html`.

The test suite will be run on CodeShip prior to releasing new code.  Please ensure your code passes all tests before trying to release it.  Also please add new tests if you develop new code.

### Code Quality
`inv pylint` will run [pylint][pylint].  It is possible to silence checks, but should only be done in instances where pylint is misinterpreting the code.
`inv format` will format the code using the [yapf][yapf] code formatter.

Both linting and formatting are checked on CodeShip.  Please ensure your code is linted and formatted correctly before attempting to release changes.

### Run
`inv up` will start all containers in the background.
`inv runserver` will run the Django server in the foreground.  Be careful to not have multiple Django servers running at once.  Running the server in the foreground is mainly useful for situations where you would like to use an interactive debugger within your application code.
`inv shell` will run an interactive python shell within the Django environment.
`inv sh` will run a bash shell within the Django docker comtainer.
`inv dbshell` will run a postgresql shell.
`inv manage` will allow you to easily run Django manage.py commands.
`inv npm` will allow you to run NPM commands.  `inv npm "run build"` should be run to rebuild assets if any javascript or CSS is changed. If you will be editing a lot of javascript or CSS, you can run `inv npm "run watch"`.
`inv heroku` will open a python shell on Heroku.

## Pip Tools

Python dependencies are managed via [pip-tools][pip-tools].  This allows us to keep all of the python dependencies (including underling dependencies) pinned, to allow for consistent execution across development and production environments.

The corresponding files are kept in the `pip` folder.  There are `requirements` and `dev-requirements` files.  `requirements` will be installed in all environments, while `dev-requirements` will only be installed for local development environments.  It can be used for code only needed during develpoment, such as testing.  For each environment there is an `.in` file and a `.txt` file.  The `.in` file is the input file - you list your direct dependencies here.  You may specify version constraints here, but do not have to.

Running `inv pip-compile` will compile the `.in` files to the corresponding `.txt` files.  This will pin all of the dependencies, and their dependencies, to the latest versions that meet any constraints that have been put on them.  You should run this command if you need to add any new dependencies to an `.in` files.  Please keep the `.in` files sorted.  After running `inv pip-compile`, you will need to run `inv build` to rebuild the docker images with the new dependencies included.

## FOIAMachine

FOIAMachine is our free FOIA filing tool, that allows you to track your requests while requiring you to manually handle all of the message sending and receiving.  It is run off of the same code base as MuckRock.  To access it, set `dev.foiamachine.org` to point to localhost - `sudo echo "127.0.0.1   dev.foiamachine.org" >> /etc/hosts`.  Then pointing your browser to `dev.foiamachine.org` will take you to FOIAMachine - the correst page is shown depending on the domain host.

## Update search index

MuckRock uses [watson][watson] for search.  The index should stay updated. If a new model is registered with watson, then build the index (`fab manage:buildwatson`). This command should be run on any staging or production servers when pushing code that updates the registration.


[docker]: https://docs.docker.com/
[docker-compose]: https://docs.docker.com/compose/
[django]: https://www.djangoproject.com/
[postgres]: https://www.postgresql.org/
[redis]: https://redis.io/
[celery]: https://docs.celeryproject.org/en/latest/
[invoke]: http://www.pyinvoke.org/
[docker-install]: https://docs.docker.com/install/
[docker-compose-install]: https://docs.docker.com/compose/install/
[invoke-install]: http://www.pyinvoke.org/installing.html
[python-install]: https://www.python.org/downloads/
[git-install]: https://git-scm.com/downloads
[codeship]: https://app.codeship.com/projects/296009
[pylint]:  https://www.pylint.org/
[pip-tools]: https://github.com/jazzband/pip-tools
[codeship]: https://codeship.com/projects/52228
[codeship-img]: https://codeship.com/projects/c14392c0-630c-0132-1e4c-4ad47cf4b99f/status?branch=master
[codecov]: https://codecov.io/github/MuckRock/muckrock?branch=master
[codecov-img]:https://codecov.io/github/MuckRock/muckrock/coverage.svg?token=SBg37XM3j1&branch=master
[squarelet]: https://github.com/muckrock/squarelet/
[yapf]: https://github.com/google/yapf
[watson]: https://github.com/etianen/django-watson<|MERGE_RESOLUTION|>--- conflicted
+++ resolved
@@ -65,26 +65,18 @@
 2. Enter the directory - `cd muckrock`
 3. Run the dotenv initialization script - `python initialize_dotenvs.py`
 This will create files with the environment variables needed to run the development environment.
-<<<<<<< HEAD
-4. Set up the javascript run `inv npm "install"` and `inv npm "run build"`
-5. Start the docker images - `inv up`
-This will build and start all of the docker images using docker-compose.  The invoke tasks specify the `local.yml` configuration file for docker-compose.  If you would like to run docker-compose commands directly, set the environment variable `export COMPSE_FILE=local.yml`.
-6. Set `dev.muckrock.com` to point to localhost - `sudo echo "127.0.0.1   dev.muckrock.com" >> /etc/hosts`
-7. Enter `dev.muckrock.com` into your browser - you should see the MuckRock home page.
-8. In  `.envs/.local/.django` (**in the MuckRock project**) set the following environment variables:
-
--   `SQUARELET_KEY`  to the value of Client ID
--   `SQUARELET_SECRET`  to the value of Client SECRET
-
-You should now be able to log in to MuckRock using your Squarelet account.
-=======
 4. Set an environment variable that directs `docker-compose` to use the `local.yml` file - `export COMPOSE_FILE=local.yml`
 5. Set up the javascript run `inv npm "install"` and `inv npm "run build"`
 6. Start the docker images - `inv up`
 This will build and start all of the docker images using docker-compose.
 7. Set `dev.muckrock.com` to point to localhost - `echo "127.0.0.1   dev.muckrock.com" | sudo tee -a /etc/hosts`
 8. Enter `dev.muckrock.com` into your browser - you should see the MuckRock home page.
->>>>>>> e36ac42f
+9. In  `.envs/.local/.django` (**in the MuckRock project**) set the following environment variables:
+
+-   `SQUARELET_KEY`  to the value of Client ID
+-   `SQUARELET_SECRET`  to the value of Client SECRET
+
+You should now be able to log in to MuckRock using your Squarelet account.
 
 ## Docker info
 
@@ -109,36 +101,6 @@
 
 All systems can be brought up using `inv up`.  You can rebuild all images using `inv build`.  There are various other invoke commands for common tasks interacting with docker, which you can view in the `tasks.py` file.
 
-<<<<<<< HEAD
-=======
-### Squarelet Integration
-
-If you have not yet created an RSA key on Squarelet, please do so using the following procedure:
-1. Open a terminal in the directory containing the Squarelet project
-2. Run `inv manage creatersakey`
-
-Create the client on Squarelet by going to the Admin site - OpenID Connect Provider - Clients and adding a client.
-* Name - set this to `MuckRock Dev`
-* Owner - you may leave this blank or set it to your user account.
-* Client Type - `Confidential`
-* Response types - `code (Authorization Code Flow)`
-* Redirect URIs - `http://dev.muckrock.com/accounts/complete/squarelet` (you may optionally add `http://dev.foiamachine.org/accounts/complete/squarelet` on a second line if you will be developing FOIAMachine)
-* JWT Algorithm - `RS256`
-* Require Consent? - Unchecked
-* Reuse Consent? - Checked
-* Client ID - This will be filled in automatically upon saving, and will be copied into the `.envs/.local/.django` file.
-* Client SECRET - This will be filled in automatically upon saving, and will be copied into the `.envs/.local/.django` file.
-* Scopes - `read_user write_user read_organization write_charge read_auth_token`
-* Post Logout Redirect URIs - `http://dev.muckrock.com/` (you may optionally add `http://dev.foiamachine.org/` on a second line if you will be developing FOIAMachine)
-* Add a client profile and set the Webhook URL - `http://dev.muckrock.com/squarelet/webhook/`
-
-Click save and continue editing.  In `.envs/.local/.django` set the following environment variables:
-* `SQUARELET_KEY` to the value of Client ID
-* `SQUARELET_SECRET` to the value of Client SECRET
-
-You should now be able to log in to MuckRock using your Squarelet account.
-
->>>>>>> e36ac42f
 ### Networking Setup
 
 The MuckRock development environment will join Squarelet's environments docker network, so that the services can coexist.  Please see the README file from Squarelet for more information.
