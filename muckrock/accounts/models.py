--- conflicted
+++ resolved
@@ -357,8 +357,6 @@
     total_requests_no_docs = models.IntegerField(null=True)
     total_requests_partial = models.IntegerField(null=True)
     total_requests_abandoned = models.IntegerField(null=True)
-<<<<<<< HEAD
-=======
 
     orphaned_communications = models.IntegerField(null=True)
 
@@ -366,7 +364,6 @@
     stale_agencies = models.IntegerField(null=True)
     unapproved_agencies = models.IntegerField(null=True)
 
->>>>>>> e5185045
     total_pages = models.IntegerField()
     total_users = models.IntegerField()
     users_today = models.ManyToManyField(User)
