--- conflicted
+++ resolved
@@ -8,27 +8,17 @@
 from django.db import models
 
 from actstream.models import Action
-from datetime import datetime
+from datetime import datetime, date
 import dbsettings
 from easy_thumbnails.fields import ThumbnailerImageField
-<<<<<<< HEAD
-from itertools import groupby
 from localflavor.us.models import USStateField
-=======
-from localflavor.us.models import PhoneNumberField, USStateField
 import logging
->>>>>>> 74a49013
 from lot.models import LOT
 import stripe
 from urllib import urlencode
 
-<<<<<<< HEAD
-from muckrock import utils
 from muckrock.agency.models import AgencyProfile
-from muckrock.utils import unique_username
-=======
-from muckrock.utils import generate_key
->>>>>>> 74a49013
+from muckrock.utils import unique_username, generate_key
 from muckrock.values import TextValue
 
 logger = logging.getLogger(__name__)
@@ -86,15 +76,6 @@
                    ' please leave blank.')
     )
     zip_code = models.CharField(max_length=10, blank=True)
-<<<<<<< HEAD
-    notifications = models.ManyToManyField(
-        'foia.FOIARequest',
-        related_name='notify',
-        blank=True
-    )
-=======
-    phone = PhoneNumberField(blank=True)
->>>>>>> 74a49013
     acct_type = models.CharField(max_length=10, choices=ACCT_TYPES)
     organization = models.ForeignKey(
         'organization.Organization',
@@ -105,14 +86,10 @@
 
     # extended information
     profile = models.TextField(blank=True)
-<<<<<<< HEAD
     location = models.ForeignKey(
             'jurisdiction.Jurisdiction',
             blank=True,
             null=True)
-=======
-    location = models.ForeignKey('jurisdiction.Jurisdiction', blank=True, null=True)
->>>>>>> 74a49013
     public_email = models.EmailField(max_length=255, blank=True)
     pgp_public_key = models.TextField(blank=True)
     website = models.URLField(
@@ -204,11 +181,7 @@
         not_this_year = self.date_update.year != datetime.now().year
         # update requests if they have not yet been updated this month
         if not_this_month or not_this_year:
-<<<<<<< HEAD
-            self.date_update = datetime.date.today()
-=======
-            self.date_update = datetime.now()
->>>>>>> 74a49013
+            self.date_update = date.today()
             self.monthly_requests = settings.MONTHLY_REQUESTS.get(self.acct_type, 0)
             self.save()
         return self.monthly_requests
@@ -317,11 +290,7 @@
         # modify the profile object (should this be part of a webhook callback?)
         self.subscription_id = subscription.id
         self.acct_type = 'pro'
-<<<<<<< HEAD
-        self.date_update = datetime.date.today()
-=======
-        self.date_update = datetime.now()
->>>>>>> 74a49013
+        self.date_update = date.today()
         self.monthly_requests = settings.MONTHLY_REQUESTS.get('pro', 0)
         self.save()
         return subscription
@@ -534,7 +503,6 @@
     class Meta:
         # pylint: disable=too-few-public-methods
         ordering = ['-date']
-<<<<<<< HEAD
         verbose_name_plural = 'statistics'
 
 
@@ -570,7 +538,7 @@
                 user=user,
                 acct_type='agency' if trusted else 'unknown',
                 email_pref='never',
-                date_update=datetime.date.today(),
+                date_update=date.today(),
                 )
         if agency and not user.agencies.filter(pk=agency.pk).exists():
             AgencyProfile.objects.create(
@@ -611,7 +579,4 @@
             return '1' + fax
         if len(fax) == 11 and fax[0] == '1':
             return fax
-        return None
-=======
-        verbose_name_plural = 'statistics'
->>>>>>> 74a49013
+        return None