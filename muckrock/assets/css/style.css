--- conflicted
+++ resolved
@@ -359,6 +359,27 @@
   -moz-box-sizing: border-box;
   box-sizing: border-box; }
 
+/* Color Scheme 1 - Minimal
+$color-white:           #f4f4f4;
+$color-black:           #39474e;
+$color-grey:            #e0ddcb;
+$color-primary:         #e85440;
+$color-success:         #e85440;
+$color-failure:         #9d2f06;
+$color-default:         #e0ddcb;
+$color-disabled:        #f2f1e6;
+*/
+/* Color Scheme 2 - Warm
+$color-white:           #f4f4f4;
+$color-black:           #35302d;
+$color-grey:            #acaea1;
+$color-primary:         #e85440;
+$color-success:         #75B061;
+$color-failure:         #c71000;
+$color-default:         #704331;
+$color-disabled:        #96959e;
+*/
+/* Color Scheme 3 - Cool */
 body {
   color: #21282c;
   background-color: #f4f4f4;
@@ -762,11 +783,7 @@
           padding-top: 7.5em; } }
     @media all and (min-width: 1200px) {
       .homepage .banner h1 {
-<<<<<<< HEAD
-        font-size: 2.8em;
-=======
         font-size: 3.5em;
->>>>>>> dc800ed7
         line-height: 1.22222em;
         margin: 0.30556em 0;
         margin-left: auto;
@@ -1636,37 +1653,19 @@
     display: block; }
   nav.secondary li {
     display: inline-block;
-    margin: 0 0.5em; }
+    margin: 0 0.5em;
+    padding-right: 3%; }
     nav.secondary li:first-child {
       margin-left: 0; }
-  nav.secondary a {
-    position: relative;
-    padding-right: 0.5em;
-    color: #21282c;
-    -webkit-transition: all 0.25s ease-in-out;
-    -moz-transition: all 0.25s ease-in-out;
-    transition: all 0.25s ease-in-out; }
-    nav.secondary a:hover {
-      color: #3a82ff;
-      text-decoration: none;
-      -webkit-box-shadow: 0px 2px 0px 0px #3a82ff;
-      -moz-box-shadow: 0px 2px 0px 0px #3a82ff;
-      box-shadow: 0px 2px 0px 0px #3a82ff; }
-    @media all and (min-width: 400px) {
-      nav.secondary a {
-        padding-right: 1em; } }
-    @media all and (min-width: 500px) {
-      nav.secondary a {
-        padding-right: 2em; } }
-    @media all and (min-width: 600px) {
-      nav.secondary a {
-        padding-right: 4em; } }
-    @media all and (min-width: 700px) {
-      nav.secondary a {
-        padding-right: 5.5em; } }
+    nav.secondary li a {
+      color: #21282c; }
+      nav.secondary li a:hover {
+        color: #3a82ff;
+        text-decoration: none; }
   @media screen and (min-width: 540px) {
     nav.secondary li {
-      text-align: left; } }
+      text-align: left;
+      padding-right: 10%; } }
 
 .footer-container {
   display: block;
@@ -1750,14 +1749,8 @@
 nav.primary ul.right {
   display: none; }
 
-<<<<<<< HEAD
-@media screen and (max-width: 1024px) {
-  .container, .footer-container {
-    width: 100%; }
-=======
 .hidden-menu ~ .container {
   width: 100%; }
->>>>>>> dc800ed7
 
 .hidden-menu ~ .container nav.primary ul.right {
   display: table; }
@@ -1773,8 +1766,6 @@
     #sidebar-menu.hidden-menu:target #new-request {
       display: none; }
 
-<<<<<<< HEAD
-=======
 #right-menu-button.hidden-menu {
   display: block; }
 
@@ -1797,7 +1788,6 @@
     #sidebar-menu:target #new-request {
       display: none; }
 
->>>>>>> dc800ed7
   nav.primary ul.right {
     display: table; } }
 nav.sidebar {
