function modal(nextSelector) {
    var overlay = '<div class="overlay"></div>';
    $(overlay).insertBefore($('.container')).fadeIn();
    nextSelector.removeClass('hidden-modal').addClass('modal');
    $('.overlay').click(function(){
        $('.overlay').fadeOut().remove();
        $('.modal').removeClass('modal').addClass('hidden-modal');
    });
    $('.close-modal').click(function(){
        $('.overlay').fadeOut().remove();
        $('.modal').removeClass('modal').addClass('hidden-modal');
    });
}

function checkout(pk, image, description, amount, email, form, submit) {
    submit = typeof submit !== 'undefined' ? submit : true;
    var token = function(token) {
        form.append('<input type="hidden" name="stripe_token" value="' + token.id + '" />');
        form.append('<input type="hidden" name="stripe_email" value="' + token.email + '" />');
        $('a').click(function() { return false; });
        $('button').click(function() { return false; });
        if (submit) {
            form.submit();
        }
    }
    StripeCheckout.open({
        key: pk,
        image: image,
        name: 'MuckRock',
        description: description,
        amount: amount,
        email: email,
        token: token
    });
}

function getCheckoutData(button) {
    var amount = button.data('amount');
    var description = button.data('description');
    var email = button.data('email');
    var form = button.data('form');
    return {
        'amount': amount,
        'description': description,
        'email': email,
        'form': $(form)
    }
}

if (typeof $.cookie('broadcast') == 'undefined') {
    $.cookie('broadcast', 1);
}

$(document).ready(function() {

    $('.modal-button').click(function(){ modal($(this).next()); });
    $('.embed.hidden-modal').each(function() {
        var textarea = $(this).children('textarea');
        var doc_id = textarea.data('docId');
        var embed = '<div class="viewer" id="viewer-' + doc_id + '"></div> <script src="https://s3.amazonaws.com/s3.documentcloud.org/viewer/loader.js"><\/script> <script>DV.load("https://www.documentcloud.org/documents/' + doc_id + '.js", { height: 600, sidebar: false, container: "#viewer-' + doc_id + '"});<\/script>';
        textarea.val(embed);
    });    
    
    $('.message .visibility').click(function() {
        var header = $(this).parent();
        var message = header.siblings();
        message.toggle();
        if ($(this).hasClass('expanded')) {
            $(this).removeClass('expanded').addClass('collapsed');
            header.addClass('collapsed');
            $(this).html('&#9654;');
        } else {
            $(this).removeClass('collapsed').addClass('expanded');
            header.removeClass('collapsed');
            $(this).html('&#9660;');
        }
    });
    
    var notificationCloseButton = $('.notification .dismiss .close');
    notificationCloseButton.click(function(){
        $(this).parent().parent().hide();
        var notificationContainer = $('.notifications');
        if (notificationContainer.children(':visible').length == 0) {
            notificationContainer.hide();
        }
    });
    
<<<<<<< HEAD
    console.log($.cookie('broadcast'));
=======
>>>>>>> 709e3234
    if ($.cookie('broadcast') == false) {
        var broadcastPanel= $('.sidebar .broadcast')[0];
        $(broadcastPanel).hide();
    }
    $('#close-broadcast').click(function(){
        $(this).parent().hide();
        $.cookie('broadcast', 0);
    });
    
    /* Key and Swipe Bindings
    $(document).bind('keydown', 'm', toggleSidebar());
    $(document).bind('keydown', 'shift+m', toggleSidebar());
    $(document).bind('keydown', 'left', toggleSidebar());
    $(document).bind('keydown', 'right', toggleSidebarOff());
    $(document).bind('keydown', 'esc', toggleSidebarOff());
    // swipe left to toggle sidebar on
    // swipe right to toggle sidebar off

    // Sidebar Interactions
    //
    // if sidebar is open
    //      on clicking or tapping div.container or div.footer-container:
    //          sidebar closes
    //      on clicking or tapping a.menu-button:
    //          sidebar closes
    //          a.menu-button content changes
    // if sidebar is closed
    //      on clicking or tapping a.menu-button:
    //          sidebar opens
    //          a.menu-button content changes
    */
    
});<|MERGE_RESOLUTION|>--- conflicted
+++ resolved
@@ -84,11 +84,7 @@
             notificationContainer.hide();
         }
     });
-    
-<<<<<<< HEAD
-    console.log($.cookie('broadcast'));
-=======
->>>>>>> 709e3234
+
     if ($.cookie('broadcast') == false) {
         var broadcastPanel= $('.sidebar .broadcast')[0];
         $(broadcastPanel).hide();
