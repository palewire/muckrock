--- conflicted
+++ resolved
@@ -237,13 +237,6 @@
     .project-item
     {
         margin: 0 $vertical-rhythm $vertical-rhythm;
-<<<<<<< HEAD
-        @include border;
-        background-color: $color-blue-dark;
-        border-color: $color-blue-dark;
-        background-blend-mode: multiply;
-=======
->>>>>>> f64ad8f4
         &:hover
         {
             background-color: lighten($color-blue-dark, 5%);
