--- conflicted
+++ resolved
@@ -1,4 +1,3 @@
-<<<<<<< HEAD
     ///////////////////////////////
    //                           //
   //    T Y P O G R A P H Y    //
@@ -65,17 +64,6 @@
     }
     &h2, &.h2 {
         font-size: $font-size-8;
-=======
-body {
-    font-size: 14px;
-    font-family: $base-font-family;
-    font-weight: $base-font-weight;
-    line-height: 24px;
-    @include font-feature-settings('liga', 'kern');
-    @include media($large-layout) {
-        font-size: 16px;
-        line-height: 24px;
->>>>>>> 0b8bcf81
     }
 }
 
