--- conflicted
+++ resolved
@@ -7,17 +7,8 @@
     }
 }
 
-<<<<<<< HEAD
-.task header {
-    background: $color-black;
-}
-
-.resolved.task header {
+.resolved .task-header {
     background: $color-green;
-=======
-.resolved .task-header {
-    background: $color-success;
->>>>>>> 25055f89
 }
 
 .task-header {
@@ -119,11 +110,11 @@
 /* New Agency Task */
 
 .new-agency.rejection.form {
-    border-color: $color-failure;
+    border-color: $color-red;
 }
 
 .new-agency.approval.form {
-    border-color: $color-success;
+    border-color: $color-green;
     @include row;
     overflow: hidden;
     .id_name, .id_aliases, .id_address {
