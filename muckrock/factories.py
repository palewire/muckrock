"""
Factories generate objects during testing
"""

from django.contrib.auth.models import User
from django.utils.text import slugify

import datetime
import factory

<<<<<<< HEAD
from muckrock.accounts.models import Profile, Statistics, AgencyUser
from muckrock.agency.models import Agency, STALE_DURATION, AgencyProfile
=======
from muckrock.accounts.models import Profile, Notification, Statistics
from muckrock.agency.models import Agency, STALE_DURATION
from muckrock.crowdfund.models import Crowdfund
>>>>>>> 74a49013
from muckrock.foia.models import FOIARequest, FOIACommunication, FOIAFile, RawEmail
from muckrock.jurisdiction.models import Jurisdiction
from muckrock.news.models import Article
from muckrock.organization.models import Organization
from muckrock.project.models import Project
from muckrock.qanda.models import Question, Answer
from muckrock.utils import new_action

# pylint:disable=too-many-instance-attributes

class ProfileFactory(factory.django.DjangoModelFactory):
    """A factory for creating Profile test objects."""
    class Meta:
        model = Profile

    user = factory.SubFactory('muckrock.factories.UserFactory', profile=None)
    acct_type = 'basic'
    date_update = datetime.datetime.now()


class AgencyProfileFactory(factory.django.DjangoModelFactory):
    """A factory for creating AgencyProfile test objects."""
    class Meta:
        model = AgencyProfile

    user = factory.SubFactory(
            'muckrock.factories.AgencyUserFactory',
            agencyprofile=None)
    agency = factory.SubFactory('muckrock.factories.AgencyFactory')
    primary = 'to'
    appeal = 'no'


class UserFactory(factory.django.DjangoModelFactory):
    """A factory for creating User test objects."""
    class Meta:
        model = User

    username = factory.Sequence(lambda n: "user_%d" % n)
    email = factory.Faker('email')
    profile = factory.RelatedFactory(ProfileFactory, 'user')

    @factory.post_generation
    def password(self, create, extracted, **kwargs):
        """Set the password"""
        # pylint: disable=unused-argument
        if extracted:
            self.set_password(extracted)


class AgencyUserFactory(UserFactory):
    """A factory for creating agency user test objects"""
    class Meta:
        model = AgencyUser
    agencyprofile = factory.RelatedFactory(AgencyProfileFactory, 'user')


class NotificationFactory(factory.django.DjangoModelFactory):
    """A factory for creating Notification test objects."""
    class Meta:
        model = Notification

    user = factory.SubFactory(UserFactory)
    action = factory.LazyAttribute(lambda obj: new_action(obj.user, 'acted'))


class OrganizationFactory(factory.django.DjangoModelFactory):
    """A factory for creating Organization test objects."""
    class Meta:
        model = Organization

    name = factory.Sequence(lambda n: "Organization %d" % n)
    slug = factory.LazyAttribute(lambda obj: slugify(obj.name))
    owner = factory.SubFactory(UserFactory)


class JurisdictionFactory(factory.django.DjangoModelFactory):
    """A factory for creating Jurisdiction test objects."""
    class Meta:
        model = Jurisdiction
        abstract = True

    name = factory.Sequence(lambda n: "Jurisdiction %d" % n)
    slug = factory.LazyAttribute(lambda obj: slugify(obj.name))
    days = 20


class FederalJurisdictionFactory(JurisdictionFactory):
    """A factory for federal jurisdictions"""
    level = 'f'


class StateJurisdictionFactory(JurisdictionFactory):
    """A factory for state jurisdictions"""
    level = 's'
    parent = factory.SubFactory(FederalJurisdictionFactory)


class LocalJurisdictionFactory(JurisdictionFactory):
    """A factory for local jurisdictions"""
    level = 'l'
    parent = factory.SubFactory(StateJurisdictionFactory)


class AgencyFactory(factory.django.DjangoModelFactory):
    """A factory for creating Agency test objects."""
    class Meta:
        model = Agency

    name = factory.Sequence(lambda n: "Agency %d" % n)
    slug = factory.LazyAttribute(lambda obj: slugify(obj.name))
    jurisdiction = factory.SubFactory('muckrock.factories.FederalJurisdictionFactory')
    status = 'approved'


class AppealAgencyFactory(AgencyFactory):
    """A factory for creating an Agency that accepts email appeals."""
    email = factory.Faker('email')
    can_email_appeals = True


class FOIARequestFactory(factory.django.DjangoModelFactory):
    """A factory for creating FOIARequest test objects."""
    class Meta:
        model = FOIARequest

    title = factory.Sequence(lambda n: "FOIA Request %d" % n)
    slug = factory.LazyAttribute(lambda obj: slugify(obj.title))
    user = factory.SubFactory(UserFactory)
    jurisdiction = factory.SubFactory('muckrock.factories.FederalJurisdictionFactory')
    agency = factory.SubFactory('muckrock.factories.AgencyFactory')

    @factory.post_generation
    def contacts(self, create, extracted, **kwargs):
        """Create contacts"""
        # pylint: disable=unused-argument
        if not create:
            return
        if extracted:
            for contact in extracted:
                self.contacts.add(contact)

    @factory.post_generation
    def tags(self, create, extracted, **kwargs):
        """Create tags"""
        # pylint: disable=unused-argument
        if not create:
            return
        if extracted:
            for tag in extracted:
                self.tags.add(tag)


class FOIACommunicationFactory(factory.django.DjangoModelFactory):
    """A factory for creating FOIARequest test objects."""
    class Meta:
        model = FOIACommunication

    foia = factory.SubFactory(FOIARequestFactory)
    from_who = factory.Sequence(lambda n: "From: %d" % n)
    from_user = factory.SubFactory(UserFactory)
    priv_from_who = 'Test Sender <test@muckrock.com>'
    date = factory.LazyAttribute(lambda obj: datetime.datetime.now())
    rawemail = factory.RelatedFactory('muckrock.factories.RawEmailFactory', 'communication')


<<<<<<< HEAD
class FOIAFileFactory(factory.django.DjangoModelFactory):
    """A factory for creating FOIAFile test objects"""
    class Meta:
        model = FOIAFile
    foia = factory.SubFactory(FOIARequestFactory)
    comm = factory.SubFactory(FOIACommunicationFactory)
    date = factory.LazyAttribute(lambda obj: datetime.datetime.now())
    ffile = factory.django.FileField(filename='foo.txt', data='bar 42')


=======
>>>>>>> 74a49013
class RawEmailFactory(factory.django.DjangoModelFactory):
    """A factory for creating  objects."""
    class Meta:
        model = RawEmail

    communication = factory.SubFactory(FOIACommunicationFactory, rawemail=None)
    raw_email = factory.Faker('paragraph')


class FOIAFileFactory(factory.django.DjangoModelFactory):
    """A factory for creating FOIAFile test objects."""
    class Meta:
        model = FOIAFile

    foia = factory.SubFactory(FOIARequestFactory)
    comm = factory.SubFactory(FOIACommunicationFactory, foia=factory.SelfAttribute('..foia'))
    title = factory.Faker('word')
    ffile = factory.django.FileField(filename=factory.Faker('file_name'))

class ProjectFactory(factory.django.DjangoModelFactory):
    """A factory for creating Project test objects."""
    class Meta:
        model = Project

    title = factory.Sequence(lambda n: "Project %d" % n)
    slug = factory.LazyAttribute(lambda obj: slugify(obj.title))

    @factory.post_generation
    def tags(self, create, extracted, **kwargs):
        """Create tags"""
        # pylint: disable=unused-argument
        if not create:
            return
        if extracted:
            for tag in extracted:
                self.tags.add(tag)


class CrowdfundFactory(factory.django.DjangoModelFactory):
    """A factory for creating Crowdfund test objects."""
    class Meta:
        model = Crowdfund

    name = factory.Sequence(lambda n: "Crowdfund %d" % n)
    description = factory.Faker('paragraph')
    payment_required = 100.00
    date_due = factory.LazyAttribute(lambda obj: datetime.datetime.now() + datetime.timedelta(30))


class QuestionFactory(factory.django.DjangoModelFactory):
    """A factory for creating Question test objects."""
    class Meta:
        model = Question

    user = factory.SubFactory(UserFactory)
    title = factory.Sequence(lambda n: "Question %d" % n)
    slug = factory.LazyAttribute(lambda obj: slugify(obj.title))
    question = factory.Faker('paragraph')
    date = factory.LazyAttribute(lambda obj: datetime.datetime.now())


class AnswerFactory(factory.django.DjangoModelFactory):
    """A factory for creating Answer test objects."""
    class Meta:
        model = Answer

    user = factory.SubFactory(UserFactory)
    date = factory.LazyAttribute(lambda obj: datetime.datetime.now())
    question = factory.SubFactory(QuestionFactory)
    answer = factory.Faker('paragraph')


class ArticleFactory(factory.django.DjangoModelFactory):
    """A factory for creating Article test objects."""
    class Meta:
        model = Article

    title = factory.Sequence(lambda n: "Article %d" % n)
    slug = factory.LazyAttribute(lambda obj: slugify(obj.title))
    summary = factory.Faker('paragraph')
    body = factory.Faker('paragraph')

    @factory.post_generation
    def authors(self, create, extracted, **kwargs):
        """Adds M2M authors"""
        # pylint: disable=unused-argument
        if not create:
            # Simple build, do nothing.
            return
        if extracted:
            # A list of authors were passed in, use them
            for author in extracted:
                self.authors.add(author)
        else:
            # In all other cases, add at least one author
            author = UserFactory()
            self.authors.add(author)

    @factory.post_generation
    def tags(self, create, extracted, **kwargs):
        """Create tags"""
        # pylint: disable=unused-argument
        if not create:
            return
        if extracted:
            for tag in extracted:
                self.tags.add(tag)


class StatisticsFactory(factory.django.DjangoModelFactory):
    """A factory for creating Statistics test objects."""
    class Meta:
        model = Statistics

    date = factory.LazyAttribute(lambda obj: datetime.date.today())
    total_requests = 42
    total_requests_success = 4
    total_requests_denied = 2
    total_requests_submitted = 8
    requests_processing_days = 10
    total_unresolved_orphan_tasks = 3
    total_pages = 23
    total_fees = 0
    total_users = 24
    pro_users = 2
    total_agencies = 12
    stale_agencies = 4
    unapproved_agencies = 2
    total_tasks = 100
    total_unresolved_tasks = 45
    daily_robot_response_tasks = 12

# Stale Agency Factory

class StaleAgencyFactory(AgencyFactory):
    """A factory for creating stale Agency test objects."""
    stale = True
    stale_foia = factory.RelatedFactory('muckrock.factories.StaleFOIARequestFactory', 'agency')


class StaleFOIARequestFactory(FOIARequestFactory):
    """A factory for creating stale FOIARequest test objects."""
    status = 'ack'
    stale_comm = factory.RelatedFactory('muckrock.factories.StaleFOIACommunicationFactory', 'foia')


class StaleFOIACommunicationFactory(FOIACommunicationFactory):
    """A factory for creating stale FOIARequest test objects."""
    response = True
    date = factory.LazyAttribute(
        lambda obj: datetime.datetime.now() - datetime.timedelta(STALE_DURATION + 1)
    )<|MERGE_RESOLUTION|>--- conflicted
+++ resolved
@@ -8,14 +8,9 @@
 import datetime
 import factory
 
-<<<<<<< HEAD
-from muckrock.accounts.models import Profile, Statistics, AgencyUser
+from muckrock.accounts.models import Profile, Notification, Statistics, AgencyUser
 from muckrock.agency.models import Agency, STALE_DURATION, AgencyProfile
-=======
-from muckrock.accounts.models import Profile, Notification, Statistics
-from muckrock.agency.models import Agency, STALE_DURATION
 from muckrock.crowdfund.models import Crowdfund
->>>>>>> 74a49013
 from muckrock.foia.models import FOIARequest, FOIACommunication, FOIAFile, RawEmail
 from muckrock.jurisdiction.models import Jurisdiction
 from muckrock.news.models import Article
@@ -134,7 +129,8 @@
 class AppealAgencyFactory(AgencyFactory):
     """A factory for creating an Agency that accepts email appeals."""
     email = factory.Faker('email')
-    can_email_appeals = True
+    users = factory.RelatedFactory(AgencyProfileFactory, 'agency',
+            primary='no', appeal='to')
 
 
 class FOIARequestFactory(factory.django.DjangoModelFactory):
@@ -182,19 +178,6 @@
     rawemail = factory.RelatedFactory('muckrock.factories.RawEmailFactory', 'communication')
 
 
-<<<<<<< HEAD
-class FOIAFileFactory(factory.django.DjangoModelFactory):
-    """A factory for creating FOIAFile test objects"""
-    class Meta:
-        model = FOIAFile
-    foia = factory.SubFactory(FOIARequestFactory)
-    comm = factory.SubFactory(FOIACommunicationFactory)
-    date = factory.LazyAttribute(lambda obj: datetime.datetime.now())
-    ffile = factory.django.FileField(filename='foo.txt', data='bar 42')
-
-
-=======
->>>>>>> 74a49013
 class RawEmailFactory(factory.django.DjangoModelFactory):
     """A factory for creating  objects."""
     class Meta:
@@ -212,7 +195,10 @@
     foia = factory.SubFactory(FOIARequestFactory)
     comm = factory.SubFactory(FOIACommunicationFactory, foia=factory.SelfAttribute('..foia'))
     title = factory.Faker('word')
-    ffile = factory.django.FileField(filename=factory.Faker('file_name'))
+    date = factory.LazyAttribute(lambda obj: datetime.datetime.now())
+    ffile = factory.django.FileField(
+            filename=factory.Faker('file_name'), data=factory.Faker('word'))
+
 
 class ProjectFactory(factory.django.DjangoModelFactory):
     """A factory for creating Project test objects."""
