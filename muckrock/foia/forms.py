--- conflicted
+++ resolved
@@ -221,10 +221,6 @@
         help_text='This cannot be undone!'
     )
 
-<<<<<<< HEAD
-
-FOIAFileFormSet = forms.models.modelformset_factory(FOIAFile, fields=('ffile',))
-=======
 class FOIAFileForm(forms.ModelForm):
     """A form for a FOIA File"""
     ffile = forms.FileField(label='File', required=False)
@@ -234,7 +230,6 @@
         fields = ['ffile']
 
 FOIAFileFormSet = forms.models.modelformset_factory(FOIAFile, form=FOIAFileForm)
->>>>>>> 74a49013
 
 
 class FOIANoteForm(forms.ModelForm):
