--- conflicted
+++ resolved
@@ -6,6 +6,7 @@
 from django.contrib import messages
 from django.contrib.auth import authenticate, login
 from django.contrib.auth.decorators import login_required
+from django.contrib.auth.models import User
 from django.core.urlresolvers import reverse
 from django.http import HttpResponseRedirect
 from django.shortcuts import render_to_response, get_object_or_404, redirect
@@ -15,6 +16,7 @@
 from django.utils.encoding import smart_text
 
 from datetime import datetime, date
+from math import ceil
 import logging
 
 from muckrock.accounts.utils import miniregister
@@ -32,11 +34,7 @@
     )
 from muckrock.jurisdiction.models import Jurisdiction
 from muckrock.task.models import NewAgencyTask, MultiRequestTask
-<<<<<<< HEAD
-from muckrock.utils import unique_username
-=======
 from muckrock.utils import new_action, generate_key
->>>>>>> 74a49013
 
 # pylint: disable=too-many-ancestors
 
@@ -129,35 +127,6 @@
     return foia, foia_comm
 
 def _make_user(request, data):
-<<<<<<< HEAD
-    """Helper function to create a new user"""
-    # create unique username thats at most 30 characters
-    username = unique_username(data['full_name'])
-    # create random password
-    password = ''.join(choice(string.ascii_letters + string.digits) for _ in range(12))
-    # create a new user
-    user = User.objects.create_user(username, data['email'], password)
-    full_name = data['full_name'].strip()
-    if ' ' in full_name:
-        first_name, last_name = full_name.rsplit(' ', 1)
-        user.first_name = first_name[:30]
-        user.last_name = last_name[:30]
-    else:
-        user.first_name = full_name[:30]
-    user.save()
-    # create a new profile
-    Profile.objects.create(
-        user=user,
-        acct_type='basic',
-        monthly_requests=settings.MONTHLY_REQUESTS.get('basic', 0),
-        date_update=datetime.now()
-    )
-    # send the new user a welcome email
-    password_link = user.profile.wrap_url(reverse('acct-change-pw'))
-    welcome.delay(user, password_link)
-    # login the new user
-    user = authenticate(username=username, password=password)
-=======
     """
     Create a new user from just their full name and email and return the user.
     - create a password from a random string of letters and numbers
@@ -170,7 +139,6 @@
     user = miniregister(full_name, email, password)
     # log the new user in
     user = authenticate(username=user.username, password=password)
->>>>>>> 74a49013
     login(request, user)
     # return the user
     return user
@@ -398,8 +366,6 @@
 @login_required
 def draft_multirequest(request, slug, idx):
     """Update a started FOIA MultiRequest"""
-    from math import ceil
-
     foia = get_object_or_404(FOIAMultiRequest, slug=slug, pk=idx)
 
     if foia.user != request.user:
