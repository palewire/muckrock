--- conflicted
+++ resolved
@@ -280,9 +280,8 @@
                 Prefetch('communications__rawemail', RawEmail.objects.defer('raw_email')),
                 ),
         )
-        user = self.request.user
         valid_access_key = self.request.GET.get('key') == foia.access_key
-        has_perm = self.request.user.has_perm('foia.view_foiarequest', foia)
+        has_perm = foia.has_perm(self.request.user, 'view')
         if not has_perm and not valid_access_key:
             raise Http404()
         self._obj = foia
@@ -293,8 +292,8 @@
         context = super(Detail, self).get_context_data(**kwargs)
         foia = context['foia']
         user = self.request.user
-        user_can_edit = self.request.user.has_perm('foia.change_foiarequest', foia)
-        user_can_embargo = self.request.user.has_perm('foia.embargo_foiarequest', foia)
+        user_can_edit = foia.has_perm(self.request.user, 'change')
+        user_can_embargo = foia.has_perm(self.request.user, 'embargo')
         is_past_due = foia.date_due < datetime.now().date() if foia.date_due else False
         include_draft = user.is_staff or foia.status == 'started'
         context['all_tags'] = Tag.objects.all()
@@ -336,13 +335,9 @@
         context['open_tasks'] = open_tasks
         context['stripe_pk'] = settings.STRIPE_PUB_KEY
         context['sidebar_admin_url'] = reverse('admin:foia_foiarequest_change', args=(foia.pk,))
-<<<<<<< HEAD
         context['is_thankable'] = self.request.user.has_perm(
                 'foia.thank_foiarequest', foia)
-=======
-        context['is_thankable'] = foia.is_thankable()
         context['files'] = foia.files.all()[:50]
->>>>>>> 6745c465
         if foia.sidebar_html:
             messages.info(self.request, foia.sidebar_html)
         return context
@@ -391,14 +386,14 @@
     def _tags(self, request, foia):
         """Handle updating tags"""
         # pylint: disable=no-self-use
-        if request.user.has_perm('foia.change_foiarequest', foia):
+        if foia.has_perm(request.user, 'change'):
             foia.update_tags(request.POST.get('tags'))
         return redirect(foia)
 
     def _projects(self, request, foia):
         """Handle updating projects"""
         form = ProjectManagerForm(request.POST)
-        has_perm = request.user.has_perm('foia.change_foiarequest', foia)
+        has_perm = foia.has_perm(request.user, 'change')
         if has_perm and form.is_valid():
             projects = form.cleaned_data['projects']
             foia.projects = projects
@@ -408,7 +403,7 @@
         """Handle updating status"""
         status = request.POST.get('status')
         old_status = foia.get_status_display()
-        has_perm = request.user.has_perm('foia.change_foiarequest', foia)
+        has_perm = foia.has_perm(request.user, 'change')
         user_editable = has_perm and status in [s for s, _ in STATUS_NODRAFT]
         staff_editable = request.user.is_staff and status in [s for s, _ in STATUS]
         if foia.status not in ['started', 'submitted'] and (user_editable or staff_editable):
@@ -430,7 +425,7 @@
     def _question(self, request, foia):
         """Handle asking a question"""
         text = request.POST.get('text')
-        has_perm = request.user.has_perm('foia.change_foiarequest', foia)
+        has_perm = foia.has_perm(request.user, 'change')
         if has_perm and text:
             title = 'Question about request: %s' % foia.title
             question = Question.objects.create(
@@ -448,7 +443,7 @@
     def _add_note(self, request, foia):
         """Adds a note to the request"""
         note_form = FOIANoteForm(request.POST)
-        has_perm = request.user.has_perm('foia.change_foiarequest', foia)
+        has_perm = foia.has_perm(request.user, 'change')
         if has_perm and note_form.is_valid():
             foia_note = note_form.save(commit=False)
             foia_note.foia = foia
@@ -462,7 +457,7 @@
     def _flag(self, request, foia):
         """Allow a user to notify us of a problem with the request"""
         text = request.POST.get('text')
-        has_perm = request.user.has_perm('foia.flag_foiarequest', foia)
+        has_perm = foia.has_perm(request.user, 'flag')
         if has_perm and text:
             FlaggedTask.objects.create(
                 user=request.user,
@@ -495,7 +490,7 @@
     def _follow_up(self, request, foia):
         """Handle submitting follow ups"""
         success_msg = 'Your follow up has been sent.'
-        has_perm = request.user.has_perm('foia.followup_foiarequest', foia)
+        has_perm = foia.has_perm(request.user, 'followup')
         comm_sent = self._new_comm(request, foia, has_perm, success_msg)
         if comm_sent:
             new_action(request.user, 'followed up on', target=foia)
@@ -504,7 +499,7 @@
     def _thank(self, request, foia):
         """Handle submitting a thank you follow up"""
         success_msg = 'Your thank you has been sent.'
-        has_perm = request.user.has_perm('foia.thank_foiarequest', foia)
+        has_perm = foia.has_perm(request.user, 'thank')
         comm_sent = self._new_comm(
                 request, foia, has_perm, success_msg, thanks=True)
         if comm_sent:
@@ -512,30 +507,14 @@
         return redirect(foia)
 
     def _appeal(self, request, foia):
-<<<<<<< HEAD
-        """Handle submitting an appeal"""
-        success_msg = 'Appeal successfully sent.'
-        has_perm = request.user.has_perm('foia.appeal_foiarequest', foia)
-        comm_sent = self._new_comm(
-                request, foia, has_perm, success_msg, appeal=True)
-        if comm_sent:
-            actstream.action.send(
-                request.user,
-                verb='appealed',
-                action_object=foia,
-                target=foia.agency
-            )
-=======
         """Handle submitting an appeal, then create an Appeal from the returned communication."""
         form = AppealForm(request.POST)
-        if not foia.editable_by(request.user):
+        has_perm = foia.has_perm(request.user, 'appeal')
+        if not has_perm:
             messages.error(request, 'You do not have permission to submit an appeal.')
             return redirect(foia)
         if not form.is_valid():
             messages.error(request, 'You did not submit an appeal.')
-            return redirect(foia)
-        if not foia.is_appealable():
-            messages.error(request, 'This request cannot be appealed.')
             return redirect(foia)
         communication = foia.appeal(form.cleaned_data['text'])
         base_language = form.cleaned_data['base_language']
@@ -543,7 +522,6 @@
         appeal.base_language.set(base_language)
         new_action(request.user, 'appealed', target=foia)
         messages.success(request, 'Your appeal has been sent.')
->>>>>>> 6745c465
         return redirect(foia)
 
     def _new_comm(self, request, foia, test, success_msg, appeal=False, thanks=False):
@@ -560,7 +538,7 @@
     def _update_estimate(self, request, foia):
         """Change the estimated completion date"""
         form = FOIAEstimatedCompletionDateForm(request.POST, instance=foia)
-        if request.user.has_perm('foia.change_foiarequest', foia):
+        if foia.has_perm(request.user, 'change'):
             if form.is_valid():
                 form.save()
                 messages.success(request, 'Successfully changed the estimated completion date.')
@@ -573,7 +551,7 @@
     def _update_new_agency(self, request, foia):
         """Update the new agency"""
         form = AgencyForm(request.POST, instance=foia.agency)
-        if request.user.has_perm('foia.change_foiarequest', foia):
+        if foia.has_perm(request.user, 'change'):
             if form.is_valid():
                 form.save()
                 messages.success(request, 'Agency info saved. Thanks for your help!')
@@ -585,7 +563,7 @@
 
     def _generate_key(self, request, foia):
         """Generate and return an access key, with support for AJAX."""
-        if not request.user.has_perm('foia.change_foiarequest', foia):
+        if not foia.has_perm(request.user, 'change'):
             if request.is_ajax():
                 return PermissionDenied
             else:
@@ -601,7 +579,7 @@
     def _grant_access(self, request, foia):
         """Grant editor access to the specified users."""
         form = FOIAAccessForm(request.POST)
-        has_perm = request.user.has_perm('foia.change_foiarequest', foia)
+        has_perm = foia.has_perm(request.user, 'change')
         if not has_perm or not form.is_valid():
             return redirect(foia)
         access = form.cleaned_data['access']
@@ -623,7 +601,7 @@
         """Revoke access from a user."""
         user_pk = request.POST.get('user')
         user = User.objects.get(pk=user_pk)
-        has_perm = request.user.has_perm('foia.change_foiarequest', foia)
+        has_perm = foia.has_perm(request.user, 'change')
         if has_perm and user:
             if foia.has_editor(user):
                 foia.remove_editor(user)
@@ -636,7 +614,7 @@
         """Demote user from editor access to viewer access"""
         user_pk = request.POST.get('user')
         user = User.objects.get(pk=user_pk)
-        has_perm = request.user.has_perm('foia.change_foiarequest', foia)
+        has_perm = foia.has_perm(request.user, 'change')
         if has_perm and user:
             foia.demote_editor(user)
             messages.success(request, '%s can now only view this request.' % user.first_name)
@@ -646,7 +624,7 @@
         """Promote user from viewer access to editor access"""
         user_pk = request.POST.get('user')
         user = User.objects.get(pk=user_pk)
-        has_perm = request.user.has_perm('foia.change_foiarequest', foia)
+        has_perm = foia.has_perm(request.user, 'change')
         if has_perm and user:
             foia.promote_viewer(user)
             messages.success(request, '%s can now edit this request.' % user.first_name)
