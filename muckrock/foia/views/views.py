"""
Views for the FOIA application
"""

from django import forms
from django.contrib import messages
from django.contrib.auth import authenticate, login
from django.contrib.auth.decorators import login_required, user_passes_test
from django.contrib.auth.models import User
from django.core.mail import send_mail
from django.core.urlresolvers import reverse
from django.db.models import Q
from django.http import HttpResponseRedirect, Http404
from django.shortcuts import render_to_response, get_object_or_404, redirect
from django.template.defaultfilters import slugify
from django.template.loader import render_to_string, get_template
from django.template import RequestContext
from django.utils import simplejson
from django.views.generic.detail import DetailView
from django.views.generic.list import ListView

from datetime import datetime
import logging
import stripe
from random import random, randint, choice
import string

from muckrock.accounts.forms import PaymentForm
from muckrock.accounts.models import Profile
from muckrock.agency.models import Agency
from muckrock.foia.codes import CODES
from muckrock.foia.forms import \
    ListFilterForm, \
    MyListFilterForm
from muckrock.foia.models import \
    FOIARequest, \
    FOIAMultiRequest, \
    FOIACommunication, \
    STATUS
from muckrock.foia.views.comms import move_comm, delete_comm, save_foia_comm, resend_comm
from muckrock.foia.views.composers import get_foia
from muckrock.jurisdiction.models import Jurisdiction
from muckrock.qanda.models import Question
from muckrock.settings import STRIPE_PUB_KEY, STRIPE_SECRET_KEY, MONTHLY_REQUESTS
from muckrock.sidebar.models import Sidebar
from muckrock.tags.models import Tag
from muckrock.views import class_view_decorator

# pylint: disable=R0901

logger = logging.getLogger(__name__)
stripe.api_key = STRIPE_SECRET_KEY
STATUS_NODRAFT = [st for st in STATUS if st != ('started', 'Draft')]

class List(ListView):
    """Base list view for other list views to inherit from"""

    def filter_sort_requests(self, foia_requests, update_top=False):
        """Sorts the FOIA requests"""
        get = self.request.GET
        order = get.get('order', 'desc')
        sort = get.get('sort', 'date_submitted')
        filter = {
            'status': get.get('status', False),
            'agency': get.get('agency', False),
            'jurisdiction': get.get('jurisdiction', False),
            'user': get.get('user', False),
            'tags': get.get('tags', False)
        }
        
        # TODO: handle a list of tags
        for key, value in filter.iteritems():
            if value:
                print value
                if key == 'status':
                    foia_requests = foia_requests.filter(status=value)
                elif key == 'agency': 
                    a = get_object_or_404(Agency, id=value)
                    foia_requests = foia_requests.filter(agency=a)
                elif key == 'jurisdiction':
                    value = value.split(',')
                    j = get_object_or_404(Jurisdiction, id=value[0])
                    foia_requests = foia_requests.filter(jurisdiction=j)
                elif key == 'user':
                    u = get_object_or_404(User, name=value)
                    foia_requests = foia_requests.filter(user=u)
                elif key == 'tags':
                    foia_requests = foia_requests.filter(tags__contains=value)
                    

        # Handle extra cases by resorting to default values
        if order not in ['asc', 'desc']:
            order = 'desc'
        if sort not in ['title', 'date_submitted', 'times_viewed']:
            sort = 'date_submitted'
        ob_field = '-' + sort if order == 'desc' else sort
        if update_top: # only for MyList
            foia_requests = foia_requests.order_by('-updated', ob_field)
        else:
            foia_requests = foia_requests.order_by(ob_field)
        
        return foia_requests

    def get_paginate_by(self, queryset):
        try:
            return min(int(self.request.GET.get('per_page', 10)), 100)
        except ValueError:
            return 10

    def get_context_data(self, **kwargs):
        context = super(List, self).get_context_data(**kwargs)
        # get args to populate initial values for ListFilterForm
        get = self.request.GET
        form_fields = {
            'order': get.get('order', False),
            'sort': get.get('sort', False),
            'status': get.get('status', False),
            'agency': get.get('agency', False),
            'jurisdiction': get.get('jurisdiction', False),
            'user': get.get('user', False),
            'tags': get.get('tags', False)
        }
        form_initials = {}
        filter_url = ''
        for key, value in form_fields.iteritems():
            if value:
                form_initials.update({key: value})
                filter_query = '&' + str(key) + '=' + str(value)
                filter_url += filter_query
        
        context['title'] = 'FOI Requests'
        context['form'] = ListFilterForm(initial=form_initials)
        context['filter_url'] = filter_url
        return context
    
    def get_queryset(self):
        query = FOIARequest.objects.get_viewable(self.request.user)
        return self.filter_sort_requests(query)
    
    '''
    def get(self):
        cleaned_url = self.request.GET.copy().urlencode()
        return redirect(cleaned_url)
    '''

@class_view_decorator(login_required)
class MyList(List):
    """View requests owned by current user"""
    template_name = 'lists/request_my_list.html'

    def set_read_status(self, foia_pks, status):
        """Mark requests as read or unread"""
        for foia_pk in foia_pks:
            foia = FOIARequest.objects.get(pk=foia_pk, user=self.request.user)
            foia.updated = status
            foia.save()

    def post(self, request):
        """Handle updating tags"""
        try:
            post = request.POST
            foia_pks = post.getlist('foia')
            if post.get('submit') == 'Mark as Read':
                self.set_read_status(foia_pks, False)
            elif post.get('submit') == 'Mark as Unread':
                self.set_read_status(foia_pks, True)
            elif post.get('submit') == 'Mark All as Read':
                all_unread = [foia.pk for foia in  FOIARequest.objects.filter(user=self.request.user, updated=True)]
                self.set_read_status(all_unread, False)
        except (FOIARequest.DoesNotExist):
            pass
        return redirect('foia-mylist')

    def merge_requests(self, foia_requests, multi_requests):
        """Merges the sorted FOIA requests with the multi requests"""

        get = self.request.GET

        order = get.get('order', 'desc')
        field = get.get('field', 'date_submitted')

        updated_foia_requests = [f for f in foia_requests if f.updated]
        other_foia_requests = [f for f in foia_requests if not f.updated]

        if field == 'title':
            both = list(other_foia_requests) + list(multi_requests)
            both.sort(key=lambda x: x.title, reverse=(order != 'asc'))
            both = updated_foia_requests + both
        elif field == 'status':
            both = list(other_foia_requests) + list(multi_requests)
            both.sort(key=lambda x: x.status, reverse=(order != 'asc'))
            both = updated_foia_requests + both
        elif order == 'asc':
            both = list(updated_foia_requests) + list(other_foia_requests) + list(multi_requests)
        else:
            both = list(updated_foia_requests) + list(multi_requests) + list(other_foia_requests)

        return both

    def get_queryset(self):
        """Get FOIAs for this view"""
        unsorted = FOIARequest.objects.filter(user=self.request.user)
        multis = FOIAMultiRequest.objects.filter(user=self.request.user)
        sorted_requests = self.filter_sort_requests(unsorted, update_top=True)
        sorted_requests = self.merge_requests(sorted_requests, multis)
        return sorted_requests

    def get_context_data(self, **kwargs):
        context = super(MyList, self).get_context_data(**kwargs)

        get = self.request.GET
        form_fields = {
            'order': get.get('order', False),
            'sort': get.get('field', False),
            'status': get.get('status', False),
            'agency': get.get('agency', False),
            'jurisdiction': get.get('jurisdiction', False),
            'user': get.get('user', False),
            'tags': get.get('tags', False)
        }
        form_initials = {}
        for key, value in form_fields.iteritems():
            if value:
                form_initials.update({key: value})
        
        context['title'] = 'My FOI Requests'
        context['form'] = MyListFilterForm(initial=form_initials)
        return context


@class_view_decorator(login_required)
class ListFollowing(List):
    """List of all FOIA requests the user is following"""

    def get_queryset(self):
        """Get FOIAs for this view"""
        profile = self.request.user.get_profile()
        requests = FOIARequest.objects.get_viewable(self.request.user)
        return self.filter_sort_requests(requests.filter(followed_by=profile))

    def get_context_data(self, **kwargs):
        context = super(ListFollowing, self).get_context_data(**kwargs)
        return context

class Detail(DetailView):
    """Details of a single FOIA request as well
    as handling post actions for the request"""

    model = FOIARequest
    context_object_name = 'foia'
    
    def dispatch(self, request, *args, **kwargs):
        jurisdiction = self.kwargs['jurisdiction']
        jidx = self.kwargs['jidx']
        slug = self.kwargs['slug']
        idx = self.kwargs['idx']
        foia = get_foia(jurisdiction, jidx, slug, idx)
        if foia.status == 'started': 
            return redirect(
                'foia-draft',
                jurisdiction=jurisdiction,
                jidx=jidx,
                slug=slug,
                idx=idx
            )
        else:
            return super(Detail, self).dispatch(request, *args, **kwargs)

    def get_object(self, queryset=None):
        """Get the FOIA Request"""
        # pylint: disable=W0613
        jmodel = get_object_or_404(
            Jurisdiction,
            slug=self.kwargs['jurisdiction'],
            pk=self.kwargs['jidx']
        )
        foia = get_object_or_404(
            FOIARequest,
            jurisdiction=jmodel,
            slug=self.kwargs['slug'],
            pk=self.kwargs['idx']
        )
        if not foia.is_viewable(self.request.user):
            raise Http404()
        if foia.user == self.request.user:
            if foia.updated:
                foia.updated = False
                foia.save()
        return foia

    def get_context_data(self, **kwargs):
        """Add extra context data"""
        context = super(Detail, self).get_context_data(**kwargs)
        foia = context['foia']
        context['all_tags'] = Tag.objects.all()
        context['past_due'] = foia.date_due < datetime.now().date() if foia.date_due else False
        context['actions'] = foia.actions(self.request.user)
        context['choices'] = STATUS if self.request.user.is_staff or foia.status == 'started' else STATUS_NODRAFT
        context['stripe_pk'] = STRIPE_PUB_KEY
        return context

    def post(self, request, **kwargs):
        """Handle form submissions"""
        foia = self.get_object()
        actions = {
            'status': self._status,
            'tags': self._tags,
            'Submit': self._submit,
            'Follow Up': self._follow_up,
            'Get Advice': self._question,
            'Problem?': self._flag,
            'Appeal': self._appeal,
            'move_comm': move_comm,
            'delete_comm': delete_comm,
            'resend_comm': resend_comm
        }
        try:
            return actions[request.POST['action']](request, foia)
        except KeyError: # if submitting form from web page improperly
            return redirect(foia)
    
<<<<<<< HEAD
    def _submit(self, request, foia):
        """Submit request for user"""
        if not foia.user == request.user:
            messages.error(request, 'Only a request\'s owner may submit it.')
        if not request.user.get_profile().make_request():
            msg = 'You do not have any requests remaining. '
            msg += 'Please purchase more requests and then resubmit.'
            messages.error(request, msg)
        foia.submit()
        messages.success(request, 'Your request was submitted.')
        return redirect(foia)

=======
    
>>>>>>> 41f61f38
    def _tags(self, request, foia):
        """Handle updating tags"""
        if foia.user == request.user or request.user.is_staff:
            foia.update_tags(request.POST.get('tags'))
        return redirect(foia)

    def _status(self, request, foia):
        """Handle updating status"""
        status = request.POST.get('status')
        old_status = foia.get_status_display()
        if foia.status not in ['started', 'submitted'] and ((foia.user == request.user and status in [s for s, _ in STATUS_NODRAFT]) or (request.user.is_staff and status in [s for s, _ in STATUS])):
            foia.status = status
            foia.save()
            
            subject = '%s changed the status of "%s" to %s' % (
                request.user.username,
                foia.title,
                foia.get_status_display()
            )
            args = {
                'request': foia,
                'old_status': old_status,
                'user': request.user
            }
            send_mail(
                subject,
                render_to_string('text/foia/status_change.txt', args),
                'info@muckrock.com',
                ['requests@muckrock.com'],
                fail_silently=False
            )
        return redirect(foia)

    def _follow_up(self, request, foia):
        """Handle submitting follow ups"""
        comm = request.POST.get('text', False)
        if foia.user == request.user and foia.status != 'started' and comm:
            save_foia_comm(
                request,
                foia,
                foia.user.get_full_name(),
                comm,
                'Your follow up has been sent.'
            )
        return redirect(foia)

    def _question(self, request, foia):
        """Handle asking a question"""
        q = request.POST.get('text', False)
        if foia.user == request.user:
            if q:
                title = 'Question about request: %s' % foia.title
                question = Question.objects.create(
                    user=request.user,
                    title=title,
                    slug=slugify(title),
                    foia=foia,
                    question=q,
                    date=datetime.now()
                )
                messages.success(request, 'Your question has been posted.')
                question.notify_new()
                return redirect(question)
            else:
                error_msg = 'There was an error while posting your question.'
        else:
            error_msg = 'You may only ask questions about your own requests.'
        messages.error(request, error_msg)
        return redirect(foia)

    def _flag(self, request, foia):
        """Allow a user to notify us of a problem with the request"""
        if request.user.is_authenticated():
            args = {
                'request': foia,
                'user': request.user,
                'reason': request.POST.get('text')
            }
            send_mail(
                '[FLAG] Freedom of Information Request: %s' % foia.title,
                render_to_string('text/foia/flag.txt', args),
                'info@muckrock.com',
                ['requests@muckrock.com'],
                fail_silently=False
            )
            messages.info(request, 'Problem succesfully reported')
        return redirect(foia)

    def _appeal(self, request, foia):
        """Handle submitting an appeal"""
        if foia.user == request.user and foia.is_appealable():
            save_foia_comm(
                request,
                foia,
                foia.user.get_full_name(),
                request.POST.get('text'),
                'Appeal succesfully sent',
                appeal=True
            )
        return redirect(foia)

def redirect_old(request, jurisdiction, slug, idx, action):
    """Redirect old urls to new urls"""
    # pylint: disable=W0612
    # pylint: disable=W0613

    # some jurisdiction slugs changed, just ignore the jurisdiction slug passed in
    foia = get_object_or_404(FOIARequest, pk=idx)
    jurisdiction = foia.jurisdiction.slug
    jidx = foia.jurisdiction.pk

    if action == 'view':
        return redirect('/foi/%(jurisdiction)s-%(jidx)s/%(slug)s-%(idx)s/' % locals())

    if action == 'admin-fix':
        action = 'admin_fix'

    return redirect('/foi/%(jurisdiction)s-%(jidx)s/%(slug)s-%(idx)s/%(action)s/' % locals())

@user_passes_test(lambda u: u.is_staff)
def acronyms(request):
    """A page with all the acronyms explained"""
    status_dict = dict(STATUS)
    codes = [(acro, name, status_dict.get(status, ''), desc)
             for acro, (name, status, desc) in CODES.iteritems()]
    codes.sort()
    return render_to_response(
        'foia/acronyms.html',
        {'codes': codes},
        context_instance=RequestContext(request)
    )<|MERGE_RESOLUTION|>--- conflicted
+++ resolved
@@ -318,23 +318,7 @@
             return actions[request.POST['action']](request, foia)
         except KeyError: # if submitting form from web page improperly
             return redirect(foia)
-    
-<<<<<<< HEAD
-    def _submit(self, request, foia):
-        """Submit request for user"""
-        if not foia.user == request.user:
-            messages.error(request, 'Only a request\'s owner may submit it.')
-        if not request.user.get_profile().make_request():
-            msg = 'You do not have any requests remaining. '
-            msg += 'Please purchase more requests and then resubmit.'
-            messages.error(request, msg)
-        foia.submit()
-        messages.success(request, 'Your request was submitted.')
-        return redirect(foia)
-
-=======
-    
->>>>>>> 41f61f38
+
     def _tags(self, request, foia):
         """Handle updating tags"""
         if foia.user == request.user or request.user.is_staff:
