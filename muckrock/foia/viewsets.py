--- conflicted
+++ resolved
@@ -81,14 +81,6 @@
                 raise ValueError
 
             requested_docs = data['document_request']
-<<<<<<< HEAD
-            template = get_template('request_templates/none.txt')
-            context = RequestContext(request, {'title': data['title'],
-                                               'document_request': requested_docs,
-                                               'jurisdiction': jurisdiction})
-            title, foia_request = (
-                (s.strip() for s in template.render(context).split('\n', 1)))
-=======
             template = get_template('text/foia/request.txt')
             context = RequestContext(request, {
                 'document_request': requested_docs,
@@ -97,7 +89,6 @@
                 })
             text = template.render(context)
             title = data['title']
->>>>>>> 66c270eb
 
             slug = slugify(title) or 'untitled'
             foia = FOIARequest.objects.create(
@@ -111,19 +102,9 @@
                     description=requested_docs,
                     )
 
-<<<<<<< HEAD
             foia.create_out_communication(
                     from_user=request.user,
-                    text=foia_request,
-=======
-            FOIACommunication.objects.create(
-                    foia=foia,
-                    communication=text,
-                    from_who=request.user.get_full_name(),
-                    to_who=foia.get_to_who(),
-                    date=datetime.now(),
-                    response=False,
->>>>>>> 66c270eb
+                    text=text,
                     )
 
             if request.user.profile.make_request():
