"""
Autocomplete registry for Jurisdiction
"""

import autocomplete_light
from muckrock.jurisdiction.models import Jurisdiction

autocomplete_light.register(
    Jurisdiction,
    name='LocalAutocomplete',
    choices=Jurisdiction.objects.filter(level='l', hidden=False),
    attrs={
        'placeholder': 'City name?',
        'data-autocomplete-minimum-characters': 3
    }
)

autocomplete_light.register(
    Jurisdiction,
    name='StateAutocomplete',
    choices=Jurisdiction.objects.filter(level='s', hidden=False),
    attrs={
        'placeholder': 'State name?',
        'data-autocomplete-minimum-characters': 1
    }
)   

<<<<<<< HEAD
class JurisdictionAutocomplete(autocomplete_light.AutocompleteModelBase):
    choices = Jurisdiction.objects.filter(hidden=False)
    search_fields = ['^name']
    attrs = { 
        'placeholder': 'Jurisdiction',
        'data-autocomplete-minimum-characters': 2
    }
    
autocomplete_light.register(Jurisdiction, JurisdictionAutocomplete)
=======
autocomplete_light.register(Jurisdiction, name='StateAutocomplete',
                            choices=Jurisdiction.objects.filter(level='s', hidden=False),
                            attrs={'placeholder': 'State name?',
                                   'data-autocomplete-minimum-characters': 2})

autocomplete_light.register(Jurisdiction, name='JurisdictionAutocomplete',
                            choices=Jurisdiction.objects.all(),
                            attrs={'placeholder': 'Jurisdiction?',
                                   'data-autocomplete-minimum-characters': 2})
>>>>>>> e5185045
<|MERGE_RESOLUTION|>--- conflicted
+++ resolved
@@ -25,7 +25,6 @@
     }
 )   
 
-<<<<<<< HEAD
 class JurisdictionAutocomplete(autocomplete_light.AutocompleteModelBase):
     choices = Jurisdiction.objects.filter(hidden=False)
     search_fields = ['^name']
@@ -35,14 +34,8 @@
     }
     
 autocomplete_light.register(Jurisdiction, JurisdictionAutocomplete)
-=======
-autocomplete_light.register(Jurisdiction, name='StateAutocomplete',
-                            choices=Jurisdiction.objects.filter(level='s', hidden=False),
-                            attrs={'placeholder': 'State name?',
-                                   'data-autocomplete-minimum-characters': 2})
 
-autocomplete_light.register(Jurisdiction, name='JurisdictionAutocomplete',
+autocomplete_light.register(Jurisdiction, name='JurisdictionAdminAutocomplete',
                             choices=Jurisdiction.objects.all(),
                             attrs={'placeholder': 'Jurisdiction?',
-                                   'data-autocomplete-minimum-characters': 2})
->>>>>>> e5185045
+                                   'data-autocomplete-minimum-characters': 2})