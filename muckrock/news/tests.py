"""
Tests using nose for the news application
"""

from django.core.urlresolvers import reverse
from django.test import TestCase, RequestFactory

from nose.tools import eq_, ok_
from datetime import datetime

from muckrock.factories import ArticleFactory, UserFactory, ProjectFactory
from muckrock.news.models import Article
from muckrock.news.views import NewsDetail
from muckrock.project.forms import ProjectManagerForm
from muckrock.tests import get_allowed, get_404
from muckrock.utils import mock_middleware

# pylint: disable=no-self-use
# pylint: disable=too-many-public-methods

class TestNewsUnit(TestCase):
    """Unit tests for news"""

    def setUp(self):
        """Set up tests"""
<<<<<<< HEAD
        self.article = Article.objects.get(pk=1)
=======
        # pylint: disable=C0103
        self.article = ArticleFactory()
>>>>>>> 7674b1e3

    # models
    def test_article_model_unicode(self):
        """Test the Article model's __unicode__ method"""
        ok_(unicode(self.article))

    def test_article_model_url(self):
        """Test the Article model's get_absolute_url method"""
        eq_(self.article.get_absolute_url(), reverse('news-detail', kwargs={
            'year': self.article.pub_date.year,
            'month': self.article.pub_date.strftime('%b').lower(),
            'day': self.article.pub_date.day,
            'slug': self.article.slug
        }))

    # manager
    def test_manager_get_published(self):
        """Test the Article Manager's get_published method"""
        # pylint: disable=no-self-use
        article1 = ArticleFactory(publish=True)
        article2 = ArticleFactory(publish=True)
        published = Article.objects.get_published()
        ok_(article1 in published and article2 in published)
        ok_(all(a.publish and a.pub_date <= datetime.now() for a in published))
        eq_(published.count(), 2)

    def test_manager_get_drafts(self):
        """Test the Article Manager's get_drafts method"""
        drafted = Article.objects.get_drafts()
        ok_(self.article in drafted)
        ok_(all(not a.publish for a in drafted))
        eq_(drafted.count(), 1)


class TestNewsFunctional(TestCase):
    """Functional tests for news"""
    fixtures = ['test_users.json', 'test_news.json']

    # views
    def test_news_index(self):
        """Should redirect to list"""
        get_allowed(self.client, reverse('news-index'))

    def test_news_archive_year(self):
        """Should return all articles in the given year"""
        response = get_allowed(self.client, reverse('news-archive-year', kwargs={'year': 1999}))
        eq_(len(response.context['object_list']), 4)
        ok_(all(article.pub_date.year == 1999
                           for article in response.context['object_list']))

    def test_news_archive_month(self):
        """Should return all articel from the given month"""
        response = get_allowed(self.client,
                reverse('news-archive-month', kwargs={'year': 1999, 'month': 'jan'}))
        eq_(len(response.context['object_list']), 3)
        ok_(all(article.pub_date.year == 1999 and article.pub_date.month == 1
                           for article in response.context['object_list']))

    def test_news_archive_day(self):
        """Should return all article for the given day"""
        response = get_allowed(self.client,
                reverse('news-archive-day',
                    kwargs={'year': 1999, 'month': 'jan', 'day': 1}))
        eq_(len(response.context['object_list']), 2)
        ok_(all(article.pub_date.year == 1999 and article.pub_date.month == 1 and
                           article.pub_date.day == 1
                           for article in response.context['object_list']))

    def test_news_archive_day_empty(self):
        """Should return nothing for a day with no articles"""
        response = get_allowed(self.client,
                reverse('news-archive-day',
                    kwargs={'year': 1999, 'month': 'mar', 'day': 1}))
        eq_(len(response.context['object_list']), 0)

    def test_news_detail(self):
        """News detail should display the given article"""
        response = get_allowed(self.client,
                reverse('news-detail',
                    kwargs={
                        'year': 1999,
                        'month': 'jan',
                        'day': 1,
                        'slug': 'test-article-5'}))
        eq_(response.context['object'], Article.objects.get(slug='test-article-5'))

    def test_news_detail_404(self):
        """Should give a 404 error for a article that doesn't exist"""
        get_404(self.client, reverse('news-detail', kwargs={'year': 1999, 'month': 'mar',
                                                            'day': 1, 'slug': 'test-article-1'}))

    def test_feed(self):
        """Should have a feed"""
        get_allowed(self.client, reverse('news-feed'))


class TestNewsArticleViews(TestCase):
    """Tests the functions attached to news article views"""
    def setUp(self):
        self.article = ArticleFactory(publish=True)
        self.request_factory = RequestFactory()
        self.url = self.article.get_absolute_url()
        self.view = NewsDetail.as_view()

    def post_helper(self, data, user):
        """Returns a post response"""
        request = self.request_factory.post(self.url, data)
        request.user = user
        request = mock_middleware(request)
        return self.view(
            request,
            slug=self.article.slug,
            year=self.article.pub_date.strftime('%Y'),
            month=self.article.pub_date.strftime('%b').lower(),
            day=self.article.pub_date.strftime('%d')
        )

    def test_set_tags(self):
        """Posting a group of tags to an article should set the tags on that article."""
        tags = "foo, bar, baz"
        staff = UserFactory(is_staff=True)
        response = self.post_helper({'tags': tags}, staff)
        self.article.refresh_from_db()
        ok_(response.status_code, 200)
        ok_('foo' in [tag.name for tag in self.article.tags.all()])
        ok_('bar' in [tag.name for tag in self.article.tags.all()])
        ok_('baz' in [tag.name for tag in self.article.tags.all()])

    def test_set_projects(self):
        """Posting a group of projects to an article should set that article's projects."""
        project1 = ProjectFactory()
        project2 = ProjectFactory()
        project_form = ProjectManagerForm({'projects': [project1.pk, project2.pk]})
        ok_(project_form.is_valid(),
            'We want to be sure we are posting valid data.')
        staff = UserFactory(is_staff=True)
        data = {'action': 'projects'}
        data.update(project_form.data)
        response = self.post_helper(data, staff)
        self.article.refresh_from_db()
        project1.refresh_from_db()
        project2.refresh_from_db()
        ok_(response.status_code, 200)
        ok_(self.article in project1.articles.all(),
            'The article should be added to the project.')
        ok_(self.article in project2.articles.all(),
            'The article should be added to teh project.')

    def test_staff_only(self):
        """Non-staff users cannot edit articles."""
        user = UserFactory()
        response = self.post_helper({'tags': 'hello'}, user)
        eq_(response.status_code, 403,
            'The server should return a 403 Forbidden error code.')<|MERGE_RESOLUTION|>--- conflicted
+++ resolved
@@ -23,12 +23,7 @@
 
     def setUp(self):
         """Set up tests"""
-<<<<<<< HEAD
-        self.article = Article.objects.get(pk=1)
-=======
-        # pylint: disable=C0103
         self.article = ArticleFactory()
->>>>>>> 7674b1e3
 
     # models
     def test_article_model_unicode(self):
