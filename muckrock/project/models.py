"""
Models for the project application.
"""

from django.core.urlresolvers import reverse
from django.db import models
from django.utils.text import slugify

from muckrock.foia.models import FOIARequest
from muckrock.news.models import Article

import taggit


class ProjectQuerySet(models.QuerySet):
    """Object manager for projects"""
    def get_public(self):
        """Only return nonprivate projects"""
        return self.filter(private=False)

    def get_for_contributor(self, user):
        """Only return projects which the user is a contributor on"""
        return self.filter(contributors=user)

    def get_visible(self, user):
        """Only return projects which the user is permitted to see"""
        projects = self.all()
        if not user.is_authenticated():
            # show public projects only
            projects = projects.get_public()
        elif not user.is_staff:
            # show public projects and projects the user is a contributor to
            projects = projects.filter(models.Q(private=False)|models.Q(contributors=user))
            projects = projects.distinct()
        return projects


class Project(models.Model):
    """Projects are a mixture of general and specific information on a broad subject."""
    objects = ProjectQuerySet.as_manager()
    title = models.CharField(
        unique=True,
        max_length=100,
        help_text='Titles are limited to 100 characters.')
    slug = models.SlugField(
        unique=True,
        max_length=255,
        help_text='The slug is automatically generated based on the title.')
    summary = models.TextField(blank=True, null=True)
    description = models.TextField(blank=True, null=True)
    image = models.ImageField(upload_to='project_images/%Y/%m/%d', blank=True, null=True)
    private = models.BooleanField(
        default=False,
        help_text='If a project is private, it is only visible to its contributors.')
    featured = models.BooleanField(
        default=False,
        help_text='Featured projects will appear on the homepage.')
    contributors = models.ManyToManyField(
        'auth.User',
        related_name='projects',
        blank=True,
        )
    articles = models.ManyToManyField(
        'news.Article',
        related_name='projects',
        blank=True,
        )
    requests = models.ManyToManyField(
        'foia.FOIARequest',
        related_name='projects',
        blank=True,
        )
    crowdfunds = models.ManyToManyField('crowdfund.Crowdfund',
            through='ProjectCrowdfunds', related_name='projects')

    tags = taggit.managers.TaggableManager(through='tags.TaggedItemBase', blank=True)

    def __unicode__(self):
        return unicode(self.title)

    def save(self, *args, **kwargs):
        """Autogenerates the slug based on the title"""
        self.slug = slugify(self.title)
        super(Project, self).save(*args, **kwargs)

    def get_absolute_url(self):
        """Returns the project URL as a string"""
        return reverse('project-detail', kwargs={'pk': self.pk, 'slug': self.slug})

    def make_private(self):
        """Sets a project to be private."""
        self.private = True
        self.save()
        return

    def make_public(self):
        """Sets a project to be public."""
        self.private = False
        self.save()
        return

    def has_contributor(self, user):
        """Checks if the user is a contributor."""
        if user in self.contributors.all():
            return True
        else:
            return False

    def suggest_requests(self):
        """Returns a list of requests that may be related to this project."""
        requests = list(FOIARequest.objects.filter(
            user__in=self.contributors.all(),
            tags__name__in=self.tags.names()
        ).exclude(projects=self))
        return requests

    def suggest_articles(self):
        """Returns a list of articles that may be related to this project."""
        articles = list(Article.objects.filter(
            authors__in=self.contributors.all(),
            tags__name__in=self.tags.names(),
        ).exclude(projects=self))
        return articles


<<<<<<< HEAD
class ProjectCrowdfunds(models.Model):
    """Project to Crowdfund through model"""
    # pylint: disable=model-missing-unicode
    project = models.ForeignKey(Project)
    crowdfund = models.OneToOneField('crowdfund.Crowdfund')
=======
class ProjectMap(models.Model):
    """Project maps plot the locations of requests"""
    title = models.CharField(max_length=100, help_text='Titles are limited to 100 characters.')
    description = models.TextField(blank=True, null=True)
    project = models.ForeignKey(Project, related_name='maps')
    requests = models.ManyToManyField('foia.FOIARequest', related_name='maps', blank=True)

    def __unicode__(self):
        return unicode(self.title)

    def get_absolute_url(self):
        """Returns the map URL as a string"""
        return reverse('project-map-detail', kwargs={
            'project_slug': self.project.slug,
            'project_pk': self.project.id,
            'pk': self.pk,
        })
>>>>>>> 263374fc
<|MERGE_RESOLUTION|>--- conflicted
+++ resolved
@@ -123,13 +123,13 @@
         return articles
 
 
-<<<<<<< HEAD
 class ProjectCrowdfunds(models.Model):
     """Project to Crowdfund through model"""
     # pylint: disable=model-missing-unicode
     project = models.ForeignKey(Project)
     crowdfund = models.OneToOneField('crowdfund.Crowdfund')
-=======
+
+
 class ProjectMap(models.Model):
     """Project maps plot the locations of requests"""
     title = models.CharField(max_length=100, help_text='Titles are limited to 100 characters.')
@@ -147,4 +147,3 @@
             'project_pk': self.project.id,
             'pk': self.pk,
         })
->>>>>>> 263374fc
