"""
Django settings for muckrock project
"""

import os
import urlparse


def boolcheck(setting):
    """Turn env var into proper bool"""
    if isinstance(setting, basestring):
        return setting.lower() in ("yes", "true", "t", "1")
    else:
        return bool(setting)

DEBUG = boolcheck(os.environ.get('DEBUG', True))
TEMPLATE_DEBUG = DEBUG
EMAIL_DEBUG = DEBUG
THUMBNAIL_DEBUG = DEBUG

SITE_ROOT = os.path.realpath(os.path.dirname(__file__))

ADMINS = (
    ('Mitchell Kotler', 'mitch@muckrock.com'),
)

MANAGERS = ADMINS

# Local time zone for this installation. Choices can be found here:
# http://en.wikipedia.org/wiki/List_of_tz_zones_by_name
# although not all choices may be available on all operating systems.
# If running in a Windows environment this must be set to the same as your
# system time zone.
TIME_ZONE = 'America/New_York'
USE_TZ = False

# Language code for this installation. All choices can be found here:
# http://www.i18nguy.com/unicode/language-identifiers.html
LANGUAGE_CODE = 'en-us'

SITE_ID = 1

# If you set this to False, Django will make some optimizations so as not
# to load the internationalization machinery.
USE_I18N = True

PREPEND_WWW = os.environ.get('PREPEND_WWW', False)

# Absolute path to the directory that holds media.
# Example: "/home/media/media.lawrence.com/"
STATIC_ROOT = os.path.join(SITE_ROOT, 'static')
MEDIA_ROOT = os.path.join(STATIC_ROOT, 'media')
ASSETS_ROOT = os.path.join(SITE_ROOT, 'assets')


STATICFILES_DIRS = (
    os.path.join(SITE_ROOT, 'assets'),
)

# URL that handles the media served from MEDIA_ROOT. Make sure to use a
# trailing slash if there is a path component (optional in other cases).
# Examples: "http://media.lawrence.com", "http://example.com/media/"
if not DEBUG:
    DEFAULT_FILE_STORAGE = 'storages.backends.s3boto.S3BotoStorage'
    THUMBNAIL_DEFAULT_STORAGE = 'storages.backends.s3boto.S3BotoStorage'
    STATICFILES_STORAGE = 'muckrock.storage.S3StaticStorage'
    STATIC_URL = 'https://muckrock.s3.amazonaws.com/'
    MEDIA_URL = 'https://muckrock.s3.amazonaws.com/media/'
else:
    #DEFAULT_FILE_STORAGE = 'storages.backends.s3boto.S3BotoStorage'
    #THUMBNAIL_DEFAULT_STORAGE = 'storages.backends.s3boto.S3BotoStorage'
    #STATICFILES_STORAGE = 'storages.backends.s3boto.S3BotoStorage'
    #STATIC_URL = 'https://muckrock-devel2.s3.amazonaws.com/'
    #MEDIA_URL = 'https://muckrock-devel2.s3.amazonaws.com/media/'
    STATICFILES_STORAGE = 'staticfiles.storage.StaticFilesStorage'
    STATIC_URL = '/static/'
    MEDIA_URL = '/media/'

AWS_QUERYSTRING_AUTH = False
AWS_S3_SECURE_URLS = True

# List of callables that know how to import templates from various sources.
TEMPLATE_LOADERS = (
    'django.template.loaders.filesystem.Loader',
    'django.template.loaders.app_directories.Loader',
#     'django.template.loaders.eggs.load_template_source',
)

TEMPLATE_CONTEXT_PROCESSORS = (
    'django.contrib.auth.context_processors.auth',
    'django.core.context_processors.debug',
    'django.core.context_processors.i18n',
    'django.core.context_processors.media',
    'django.core.context_processors.request',
    'django.contrib.messages.context_processors.messages',
)


MIDDLEWARE_CLASSES = (
    'sslify.middleware.SSLifyMiddleware',
    'django.middleware.gzip.GZipMiddleware',
    'django.middleware.csrf.CsrfViewMiddleware',
    'django.middleware.common.CommonMiddleware',
    'django.contrib.sessions.middleware.SessionMiddleware',
    'django.contrib.auth.middleware.AuthenticationMiddleware',
    'django.contrib.messages.middleware.MessageMiddleware',
    'pingback.middleware.PingbackMiddleware',
    'muckrock.middleware.AuthKeyMiddleware',
    'django.contrib.flatpages.middleware.FlatpageFallbackMiddleware',
)
MIDDLEWARE_CLASSES += ('debug_toolbar.middleware.DebugToolbarMiddleware',)
if DEBUG:
    MIDDLEWARE_CLASSES += ('muckrock.settings.ExceptionLoggingMiddleware',)

class ExceptionLoggingMiddleware(object):
    """Log exceptions to command line
    
    useful for debugging non html outputting views, such as stripe webhooks"""
    # pylint: disable=R0903
    # pylint: disable=R0201
    def process_exception(self, request, exception):
        # pylint: disable=W0613
        """printe the exception traceback"""
        import traceback
        print traceback.format_exc()


INTERNAL_IPS = ('127.0.0.1',)

MESSAGE_STORAGE = 'django.contrib.messages.storage.session.SessionStorage'

ROOT_URLCONF = 'muckrock.urls'

TEMPLATE_DIRS = (
    # Put strings here, like "/home/html/django_templates" or "C:/www/django/templates".
    # Always use forward slashes, even on Windows.
    # Don't forget to use absolute paths, not relative paths.
    os.path.join(SITE_ROOT, 'templates'),
)

INSTALLED_APPS = (
    'django.contrib.auth',
    'django.contrib.contenttypes',
    'django.contrib.sessions',
    'django.contrib.sites',
    'django.contrib.admin',
    'django.contrib.sitemaps',
    'django.contrib.messages',
    'django.contrib.flatpages',
    'django.contrib.humanize',
    'django.contrib.markup',
    'django.contrib.staticfiles',
    #'staticfiles',
    'raven.contrib.django',
    'gunicorn',
    'south',
    'django_nose',
    'debug_toolbar',
    'haystack',
    'django_assets',
    'djcelery',
    'easy_thumbnails',
    'pingback',
    'taggit',
    'dbsettings',
    'storages',
    'django_tablib',
    'urlauth',
    'epiceditor',
    'markdown_deux',
    'muckrock.accounts',
    'muckrock.foia',
    'muckrock.news',
    'muckrock.templatetags',
    'muckrock.tags',
    'muckrock.agency',
    'muckrock.jurisdiction',
    'muckrock.business_days',
    'muckrock.qanda',
<<<<<<< HEAD
    'muckrock.crowdfund',
=======
    'muckrock.sidebar',
>>>>>>> 8d632463
)


def show_toolbar(request):
    """show toolbar for me on the site"""
    if DEBUG or (boolcheck(os.environ.get('SHOW_DDT', False)) and
            request.user and request.user.username == 'mitch'):
        return True
    return False

DEBUG_TOOLBAR_CONFIG = {
    'SHOW_TOOLBAR_CALLBACK': show_toolbar,
    'INTERCEPT_REDIRECTS': False,
}

urlparse.uses_netloc.append('redis')
urlparse.uses_netloc.append('amqp')
urlparse.uses_netloc.append('ironmq')
if 'REDISTOGO_URL' in os.environ:
    BROKER_URL = os.environ['REDISTOGO_URL']
elif 'IRON_MQ_PROJECT_ID' in os.environ:
    BROKER_URL = 'ironmq://%s:%s@' % (os.environ.get('IRON_MQ_PROJECT_ID'),
                                      os.environ.get('IRON_MQ_TOKEN'))
else:
    BROKER_URL = 'amqp://muckrock:muckrock@localhost:5672/muckrock_vhost'

import djcelery
# pylint: disable=W0611
import iron_celery
# pylint: enable=W0611
djcelery.setup_loader()

CELERYBEAT_SCHEDULER = 'djcelery.schedulers.DatabaseScheduler'

CELERY_SEND_EVENT = True
CELERY_IGNORE_RESULTS = True
CELERY_IMPORTS = ('muckrock.foia.tasks', 'muckrock.accounts.tasks')

AUTH_PROFILE_MODULE = 'accounts.Profile'
AUTHENTICATION_BACKENDS = ('muckrock.accounts.backends.CaseInsensitiveModelBackend',)

TEST_RUNNER = 'django_nose.NoseTestSuiteRunner'
SOUTH_TESTS_MIGRATE = False

HAYSTACK_SITECONF = 'muckrock.search_sites'
HAYSTACK_SEARCH_ENGINE = os.environ.get('HAYSTACK_SEARCH_ENGINE', 'whoosh')

TINYMCE_DEFAULT_CONFIG = {
    'theme': 'advanced',
    'theme_advanced_buttons1': 'bold,italic,underline,strikethrough,|,indent,outdent,blockquote,|,'
                               'undo,redo,|,bullist,numlist,|,link,unlink,image,|,cleanup,code',
    'theme_advanced_buttons2': '',
    'theme_advanced_buttons3': '',
    'theme_advanced_statusbar_location': 'none',
    'convert_urls': False,
}

if HAYSTACK_SEARCH_ENGINE == 'whoosh':
    HAYSTACK_WHOOSH_PATH = os.path.join(SITE_ROOT, 'whoosh/mysite_index')
elif HAYSTACK_SEARCH_ENGINE == 'solr':
    HAYSTACK_SOLR_URL = os.environ.get('WEBSOLR_URL', '')

URLAUTH_AUTHKEY_TIMEOUT = 60 * 60 * 24 * 2
URLAUTH_AUTHKEY_NAME = 'authkey'

ASSETS_DEBUG = False

MONTHLY_REQUESTS = {
    'admin': 20,
    'beta': 5,
    'community': 0,
    'pro': 20,
}

MARKDOWN_DEUX_STYLES = {
    "default": {
        "extras": {
            "code-friendly": None,
        },
        "safe_mode": "escape",
    },
    "trusted": {
        "extras": {
            "code-friendly": None,
        },
        "safe_mode": False,
    }
}


LOGGING = {
    'version': 1,
    'disable_existing_loggers': True,
    'root': {
        'level': 'WARNING',
        'handlers': ['console', 'sentry'],
    },
    'formatters': {
        'verbose': {
            'format': '%(levelname)s %(asctime)s %(module)s %(process)d %(thread)d %(message)s'
        },
        'simple': {
            'format': '%(levelname)s %(message)s'
        },
    },
    'filters': {
        'require_debug_false': {
            '()': 'django.utils.log.RequireDebugFalse',
        }
    },
    'handlers': {
        'null': {
            'level': 'DEBUG',
            'class': 'django.utils.log.NullHandler',
        },
        'console':{
            'level': 'INFO',
            'class': 'logging.StreamHandler',
            'formatter': 'verbose'
        },
        'mail_admins': {
            'level': 'WARNING',
            'class': 'django.utils.log.AdminEmailHandler',
        },
        'sentry': {
            'level': 'ERROR',
            'class': 'raven.contrib.django.handlers.SentryHandler',
            'filters': ['require_debug_false'],
        },
    },
    'loggers': {
        'django': {
            'handlers': ['null'],
            'propagate': True,
            'level': 'WARNING',
        },
        'django.request': {
            'handlers': ['sentry'],
            'level': 'ERROR',
            'propagate': False,
        },
        'muckrock': {
            'handlers': ['console', 'mail_admins', 'sentry'],
            'level': 'WARNING',
        },
        'django.db.backends': {
            'level': 'ERROR',
            'handlers': ['console'],
            'propagate': False,
        },
        'raven': {
            'level': 'WARNING',
            'handlers': ['console'],
            'propagate': False,
        },
        'sentry.errors': {
            'level': 'WARNING',
            'handlers': ['console'],
            'propagate': False,
        },
    }
}

# pylint: disable=W0611
import monkey

# these will be set in local settings if not in env var

# Make this unique, and don't share it with anybody.
SECRET_KEY = os.environ.get('SECRET_KEY')

AWS_ACCESS_KEY_ID = os.environ.get('AWS_ACCESS_KEY_ID')
AWS_SECRET_ACCESS_KEY = os.environ.get('AWS_SECRET_ACCESS_KEY')
AWS_STORAGE_BUCKET_NAME = os.environ.get('AWS_STORAGE_BUCKET_NAME')
AWS_AUTOIMPORT_BUCKET_NAME = os.environ.get('AWS_AUTOIMPORT_BUCKET_NAME')

STRIPE_SECRET_KEY = os.environ.get('STRIPE_SECRET_KEY')
STRIPE_PUB_KEY = os.environ.get('STRIPE_PUB_KEY')

MAILGUN_ACCESS_KEY = os.environ.get('MAILGUN_ACCESS_KEY')
MAILGUN_SERVER_NAME = 'requests.muckrock.com'

EMAIL_SUBJECT_PREFIX = '[Muckrock]'
EMAIL_BACKEND = os.environ.get('EMAIL_BACKEND', 'django.core.mail.backends.smtp.EmailBackend')

DOCUMNETCLOUD_USERNAME = os.environ.get('DOCUMNETCLOUD_USERNAME')
DOCUMENTCLOUD_PASSWORD = os.environ.get('DOCUMENTCLOUD_PASSWORD')

GA_USERNAME = os.environ.get('GA_USERNAME')
GA_PASSWORD = os.environ.get('GA_PASSWORD')
GA_ID = os.environ.get('GA_ID')

# Register database schemes in URLs.
urlparse.uses_netloc.append('postgres')
urlparse.uses_netloc.append('mysql')

DATABASES = {}

url = urlparse.urlparse(os.environ.get('DATABASE_URL', 'postgres://muckrock@localhost/muckrock'))

# pylint: disable=E1101
# Update with environment configuration.
DATABASES['default'] = {
    'NAME': url.path[1:],
    'USER': url.username,
    'PASSWORD': url.password,
    'HOST': url.hostname,
    'PORT': url.port,
}

# test runner seems to want this...
DATABASE_NAME = DATABASES['default']['NAME']

if url.scheme == 'postgres':
    DATABASES['default']['ENGINE'] = 'django.db.backends.postgresql_psycopg2'

if url.scheme == 'mysql':
    DATABASES['default']['ENGINE'] = 'django.db.backends.mysql'

CACHES = {
    'default': {
        'BACKEND': 'django.core.cache.backends.dummy.DummyCache',
    }
}

if 'MEMCACHIER_SERVERS' in os.environ:
    CACHES['default']['BACKEND'] = 'django.core.cache.backends.memcached.MemcachedCache'
    CACHES['default']['LOCATION'] = '%s:11211' % os.environ.get('MEMCACHIER_SERVERS')
    

# pylint: disable=W0401
# pylint: disable=W0614
try:
    from local_settings import *
except ImportError:
    pass
<|MERGE_RESOLUTION|>--- conflicted
+++ resolved
@@ -177,11 +177,8 @@
     'muckrock.jurisdiction',
     'muckrock.business_days',
     'muckrock.qanda',
-<<<<<<< HEAD
     'muckrock.crowdfund',
-=======
     'muckrock.sidebar',
->>>>>>> 8d632463
 )
 
 
