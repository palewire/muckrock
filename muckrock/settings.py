"""
Django settings for muckrock project
"""

import os
import urlparse

import logging
from raven.conf import setup_logging
from raven.contrib.django.handlers import SentryHandler

def boolcheck(setting):
    """Turn env var into proper bool"""
    if isinstance(setting, basestring):
        return setting.lower() in ("yes", "true", "t", "1")
    else:
        return bool(setting)

DEBUG = boolcheck(os.environ.get('DEBUG', True))
TEMPLATE_DEBUG = DEBUG
EMAIL_DEBUG = DEBUG
THUMBNAIL_DEBUG = DEBUG

SITE_ROOT = os.path.realpath(os.path.dirname(__file__))

ADMINS = (
    ('Mitchell Kotler', 'mitch@muckrock.com'),
)

MANAGERS = ADMINS

# Local time zone for this installation. Choices can be found here:
# http://en.wikipedia.org/wiki/List_of_tz_zones_by_name
# although not all choices may be available on all operating systems.
# If running in a Windows environment this must be set to the same as your
# system time zone.
TIME_ZONE = 'America/New_York'
USE_TZ = False

# Language code for this installation. All choices can be found here:
# http://www.i18nguy.com/unicode/language-identifiers.html
LANGUAGE_CODE = 'en-us'

SITE_ID = 1

# If you set this to False, Django will make some optimizations so as not
# to load the internationalization machinery.
USE_I18N = True

# Absolute path to the directory that holds media.
# Example: "/home/media/media.lawrence.com/"
STATIC_ROOT = os.path.join(SITE_ROOT, 'static')
MEDIA_ROOT = os.path.join(STATIC_ROOT, 'media')
ASSETS_ROOT = os.path.join(SITE_ROOT, 'assets')


STATICFILES_DIRS = (
    os.path.join(SITE_ROOT, 'assets'),
)

# URL that handles the media served from MEDIA_ROOT. Make sure to use a
# trailing slash if there is a path component (optional in other cases).
# Examples: "http://media.lawrence.com", "http://example.com/media/"
if not DEBUG:
    DEFAULT_FILE_STORAGE = 'storages.backends.s3boto.S3BotoStorage'
    THUMBNAIL_DEFAULT_STORAGE = 'storages.backends.s3boto.S3BotoStorage'
    STATICFILES_STORAGE = 'storages.backends.s3boto.S3BotoStorage'
    STATIC_URL = 'https://muckrock.s3.amazonaws.com/'
    MEDIA_URL = 'https://muckrock.s3.amazonaws.com/media/'
else:
    #DEFAULT_FILE_STORAGE = 'storages.backends.s3boto.S3BotoStorage'
    #THUMBNAIL_DEFAULT_STORAGE = 'storages.backends.s3boto.S3BotoStorage'
    #STATICFILES_STORAGE = 'storages.backends.s3boto.S3BotoStorage'
    #STATIC_URL = 'https://muckrock-devel2.s3.amazonaws.com/'
    #MEDIA_URL = 'https://muckrock-devel2.s3.amazonaws.com/media/'
    STATICFILES_STORAGE = 'staticfiles.storage.StaticFilesStorage'
    STATIC_URL = '/static/'
    MEDIA_URL = '/media/'

# URL prefix for admin media -- CSS, JavaScript and images. Make sure to use a
# trailing slash.
# Examples: "http://foo.com/media/", "/media/".
ADMIN_MEDIA_PREFIX = STATIC_URL + 'admin/'


AWS_QUERYSTRING_AUTH = False
AWS_S3_SECURE_URLS = True

# List of callables that know how to import templates from various sources.
TEMPLATE_LOADERS = (
    'django.template.loaders.filesystem.load_template_source',
    'django.template.loaders.app_directories.load_template_source',
#     'django.template.loaders.eggs.load_template_source',
)

TEMPLATE_CONTEXT_PROCESSORS = (
    'django.core.context_processors.auth',
    'django.core.context_processors.debug',
    'django.core.context_processors.i18n',
    'django.core.context_processors.media',
    'django.core.context_processors.request',
    'django.contrib.messages.context_processors.messages',
)


MIDDLEWARE_CLASSES = (
    'sslify.middleware.SSLifyMiddleware',
    'django.middleware.csrf.CsrfViewMiddleware',
    'django.middleware.csrf.CsrfResponseMiddleware',
    'django.middleware.common.CommonMiddleware',
    'django.contrib.sessions.middleware.SessionMiddleware',
    'django.contrib.auth.middleware.AuthenticationMiddleware',
    'django.contrib.messages.middleware.MessageMiddleware',
    'pingback.middleware.PingbackMiddleware',
    'django.contrib.flatpages.middleware.FlatpageFallbackMiddleware',
)
if DEBUG:
    MIDDLEWARE_CLASSES += ('debug_toolbar.middleware.DebugToolbarMiddleware',)
    MIDDLEWARE_CLASSES += ('muckrock.settings.ExceptionLoggingMiddleware',)

class ExceptionLoggingMiddleware(object):
    """Log exceptions to command line
    
    useful for debugging non html outputting views, such as stripe webhooks"""
    # pylint: disable=R0903
    # pylint: disable=R0201
    def process_exception(self, request, exception):
        # pylint: disable=W0613
        """printe the exception traceback"""
        import traceback
        print traceback.format_exc()


INTERNAL_IPS = ('127.0.0.1',)

MESSAGE_STORAGE = 'django.contrib.messages.storage.session.SessionStorage'

ROOT_URLCONF = 'muckrock.urls'

TEMPLATE_DIRS = (
    # Put strings here, like "/home/html/django_templates" or "C:/www/django/templates".
    # Always use forward slashes, even on Windows.
    # Don't forget to use absolute paths, not relative paths.
    os.path.join(SITE_ROOT, 'templates'),
)

INSTALLED_APPS = (
    'django.contrib.auth',
    'django.contrib.contenttypes',
    'django.contrib.sessions',
    'django.contrib.sites',
    'django.contrib.admin',
    'django.contrib.sitemaps',
    'django.contrib.messages',
    'django.contrib.flatpages',
    'django.contrib.humanize',
    'raven.contrib.django',
    'gunicorn',
    'south',
    'django_nose',
    'debug_toolbar',
    'haystack',
    'django_assets',
    'djcelery',
    'easy_thumbnails',
    'pingback',
    'taggit',
    'dbsettings',
    'storages',
    'staticfiles',
    'tinymce',
<<<<<<< HEAD
    'muckrock.accounts',
    'muckrock.foia',
    'muckrock.news',
    'muckrock.templatetags',
    'muckrock.tags',
    'muckrock.agency',
    'muckrock.jurisdiction',
    'muckrock.business_days',
    'muckrock.qanda',
=======
    'django_tablib',
    'accounts',
    'foia',
    'news',
    'templatetags',
    'tags',
    'agency',
    'jurisdiction',
    'business_days',
    'qanda',
>>>>>>> ebbcde3e
)

DEBUG_TOOLBAR_CONFIG = {
    'INTERCEPT_REDIRECTS': False,
}

urlparse.uses_netloc.append('redis')
urlparse.uses_netloc.append('amqp')
urlparse.uses_netloc.append('ironmq')
#url = urlparse.urlparse(os.environ.get('REDISTOGO_URL', 'redis://localhost:6379/'))
#url = urlparse.urlparse(os.environ.get('CLOUDAMQP_URL',
#    'amqp://muckrock:muckrock@localhost:5672/muckrock_vhost'))
if 'IRON_MQ_PROJECT_ID' in os.environ:
    BROKER_URL = 'ironmq://%s:%s@' % (os.environ.get('IRON_MQ_PROJECT_ID'),
                                      os.environ.get('IRON_MQ_TOKEN'))
else:
    BROKER_URL = 'amqp://muckrock:muckrock@localhost:5672/muckrock_vhost'
url = urlparse.urlparse(BROKER_URL)

import djcelery
# pylint: disable=W0611
import iron_celery
# pylint: enable=W0611
djcelery.setup_loader()

BROKER_HOST = url.hostname
BROKER_PORT = url.port
BROKER_USER = url.username
BROKER_PASSWORD = url.password
# pylint: disable=E1101
BROKER_VHOST = url.path[1:]
# pylint: enable=E1101
BROKER_POOL_LIMIT = int(os.environ.get('BROKER_POOL_LIMIT', 2))

# for redis only:
#BROKER_VHOST = '0'
#REDIS_PORT = BROKER_PORT
#REDIS_HOST = BROKER_HOST
#REDIS_DB = 0
#REDIS_CONNECT_RETRY = True
CELERYBEAT_SCHEDULER = 'djcelery.schedulers.DatabaseScheduler'

CELERY_SEND_EVENT = True
CELERY_IGNORE_RESULTS = True
CELERY_IMPORTS = ('foia.tasks', 'accounts.tasks')

AUTH_PROFILE_MODULE = 'accounts.Profile'
AUTHENTICATION_BACKENDS = ('muckrock.accounts.backends.CaseInsensitiveModelBackend',)

<<<<<<< HEAD
TEST_RUNNER = 'django_nose.NoseTestSuiteRunner'
=======
TEST_RUNNER = 'django_nose.run_tests'
>>>>>>> ebbcde3e
SOUTH_TESTS_MIGRATE = False

HAYSTACK_SITECONF = 'muckrock.search_sites'
HAYSTACK_SEARCH_ENGINE = os.environ.get('HAYSTACK_SEARCH_ENGINE', 'whoosh')

if HAYSTACK_SEARCH_ENGINE == 'whoosh':
    HAYSTACK_WHOOSH_PATH = os.path.join(SITE_ROOT, 'whoosh/mysite_index')
elif HAYSTACK_SEARCH_ENGINE == 'solr':
    HAYSTACK_SOLR_URL = os.environ.get('WEBSOLR_URL', '')

ASSETS_DEBUG = False

MONTHLY_REQUESTS = {
    'admin': 100,
    'beta': 5,
    'community': 0,
    'pro': 20,
}

<<<<<<< HEAD
LOGGING = {
    'version': 1,
    'disable_existing_loggers': True,
    'root': {
        'level': 'WARNING',
        'handlers': ['console', 'sentry'],
    },
    'formatters': {
        'verbose': {
            'format': '%(levelname)s %(asctime)s %(module)s %(process)d %(thread)d %(message)s'
        },
        'simple': {
            'format': '%(levelname)s %(message)s'
        },
    },
    'filters': {
        'require_debug_false': {
            '()': 'django.utils.log.RequireDebugFalse',
        }
    },
    'handlers': {
        'null': {
            'level': 'DEBUG',
            'class': 'django.utils.log.NullHandler',
        },
        'console':{
            'level': 'INFO',
            'class': 'logging.StreamHandler',
            'formatter': 'verbose'
        },
        'sentry': {
            'level': 'ERROR',
            'class': 'raven.contrib.django.handlers.SentryHandler',
            'filters': ['require_debug_false'],
        },
    },
    'loggers': {
        'django': {
            'handlers': ['null'],
            'propagate': True,
            'level': 'WARNING',
        },
        'django.request': {
            'handlers': ['sentry'],
            'level': 'ERROR',
            'propagate': False,
        },
        'muckrock': {
            'handlers': ['console', 'sentry'],
            'level': 'INFO',
        },
        'django.db.backends': {
            'level': 'ERROR',
            'handlers': ['console'],
            'propagate': False,
        },
        'raven': {
            'level': 'WARNING',
            'handlers': ['console'],
            'propagate': False,
        },
        'sentry.errors': {
            'level': 'WARNING',
            'handlers': ['console'],
            'propagate': False,
        },
    }
}
=======
logger = logging.getLogger()
logger.setLevel(getattr(logging, os.environ.get('LOGGING_LEVEL', 'DEBUG')))
if boolcheck(os.environ.get('SENTRY_LOG', False)):
    setup_logging(SentryHandler())

stripe_logger = logging.getLogger('stripe')
stripe_logger.setLevel(logging.WARNING)
>>>>>>> ebbcde3e

# pylint: disable=W0611
import monkey

# these will be set in local settings if not in env var

# Make this unique, and don't share it with anybody.
SECRET_KEY = os.environ.get('SECRET_KEY')

AWS_ACCESS_KEY_ID = os.environ.get('AWS_ACCESS_KEY_ID')
AWS_SECRET_ACCESS_KEY = os.environ.get('AWS_SECRET_ACCESS_KEY')
AWS_STORAGE_BUCKET_NAME = os.environ.get('AWS_STORAGE_BUCKET_NAME')
AWS_AUTOIMPORT_BUCKET_NAME = os.environ.get('AWS_AUTOIMPORT_BUCKET_NAME')

STRIPE_SECRET_KEY = os.environ.get('STRIPE_SECRET_KEY')
STRIPE_PUB_KEY = os.environ.get('STRIPE_PUB_KEY')

MAILGUN_ACCESS_KEY = os.environ.get('MAILGUN_ACCESS_KEY')
MAILGUN_SERVER_NAME = 'requests.muckrock.com'

EMAIL_SUBJECT_PREFIX = '[Muckrock]'
EMAIL_BACKEND = os.environ.get('EMAIL_BACKEND', 'django.core.mail.backends.smtp.EmailBackend')

DOCUMNETCLOUD_USERNAME = os.environ.get('DOCUMNETCLOUD_USERNAME')
DOCUMENTCLOUD_PASSWORD = os.environ.get('DOCUMENTCLOUD_PASSWORD')

GA_USERNAME = os.environ.get('GA_USERNAME')
GA_PASSWORD = os.environ.get('GA_PASSWORD')
GA_ID = os.environ.get('GA_ID')

# Register database schemes in URLs.
urlparse.uses_netloc.append('postgres')
urlparse.uses_netloc.append('mysql')

DATABASES = {}

url = urlparse.urlparse(os.environ.get('DATABASE_URL', 'postgres://muckrock@localhost/muckrock'))

# pylint: disable=E1101
# Update with environment configuration.
DATABASES['default'] = {
    'NAME': url.path[1:],
    'USER': url.username,
    'PASSWORD': url.password,
    'HOST': url.hostname,
    'PORT': url.port,
}

# test runner seems to want this...
DATABASE_NAME = DATABASES['default']['NAME']

if url.scheme == 'postgres':
    DATABASES['default']['ENGINE'] = 'django.db.backends.postgresql_psycopg2'

if url.scheme == 'mysql':
    DATABASES['default']['ENGINE'] = 'django.db.backends.mysql'

if 'MEMCACHIER_SERVERS' in os.environ:
    CACHE_BACKEND = 'memcached://%s:11211/' % os.environ.get('MEMCACHIER_SERVERS')
else:
    CACHE_BACKEND = 'dummy://'

# pylint: disable=W0401
# pylint: disable=W0614
try:
    from local_settings import *
except ImportError:
    pass
<|MERGE_RESOLUTION|>--- conflicted
+++ resolved
@@ -4,10 +4,6 @@
 
 import os
 import urlparse
-
-import logging
-from raven.conf import setup_logging
-from raven.contrib.django.handlers import SentryHandler
 
 def boolcheck(setting):
     """Turn env var into proper bool"""
@@ -169,7 +165,7 @@
     'storages',
     'staticfiles',
     'tinymce',
-<<<<<<< HEAD
+    'django_tablib',
     'muckrock.accounts',
     'muckrock.foia',
     'muckrock.news',
@@ -179,18 +175,6 @@
     'muckrock.jurisdiction',
     'muckrock.business_days',
     'muckrock.qanda',
-=======
-    'django_tablib',
-    'accounts',
-    'foia',
-    'news',
-    'templatetags',
-    'tags',
-    'agency',
-    'jurisdiction',
-    'business_days',
-    'qanda',
->>>>>>> ebbcde3e
 )
 
 DEBUG_TOOLBAR_CONFIG = {
@@ -240,11 +224,7 @@
 AUTH_PROFILE_MODULE = 'accounts.Profile'
 AUTHENTICATION_BACKENDS = ('muckrock.accounts.backends.CaseInsensitiveModelBackend',)
 
-<<<<<<< HEAD
 TEST_RUNNER = 'django_nose.NoseTestSuiteRunner'
-=======
-TEST_RUNNER = 'django_nose.run_tests'
->>>>>>> ebbcde3e
 SOUTH_TESTS_MIGRATE = False
 
 HAYSTACK_SITECONF = 'muckrock.search_sites'
@@ -264,7 +244,6 @@
     'pro': 20,
 }
 
-<<<<<<< HEAD
 LOGGING = {
     'version': 1,
     'disable_existing_loggers': True,
@@ -333,15 +312,6 @@
         },
     }
 }
-=======
-logger = logging.getLogger()
-logger.setLevel(getattr(logging, os.environ.get('LOGGING_LEVEL', 'DEBUG')))
-if boolcheck(os.environ.get('SENTRY_LOG', False)):
-    setup_logging(SentryHandler())
-
-stripe_logger = logging.getLogger('stripe')
-stripe_logger.setLevel(logging.WARNING)
->>>>>>> ebbcde3e
 
 # pylint: disable=W0611
 import monkey
