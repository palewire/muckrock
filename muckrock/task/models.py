--- conflicted
+++ resolved
@@ -8,13 +8,9 @@
 
 from datetime import datetime
 
-<<<<<<< HEAD
-from muckrock.foia.models import FOIARequest
-=======
 import logging
 
 from muckrock.foia.models import FOIARequest, STATUS
->>>>>>> e9b5aa1c
 from muckrock.agency.models import Agency
 from muckrock.jurisdiction.models import Jurisdiction
 
@@ -77,10 +73,7 @@
 
     def reject(self):
         """Simply resolves the request. Should do something to spam addresses."""
-<<<<<<< HEAD
-=======
         # pylint: disable=no-self-use
->>>>>>> e9b5aa1c
         return
 
 class SnailMailTask(Task):
@@ -232,12 +225,4 @@
             foia.date_done = comm.date
         foia.update()
         foia.save()
-<<<<<<< HEAD
-        comm.status = foia.status
-        if status in ['ack', 'processed', 'appealing']:
-            comm.date = datetime.now()
-        comm.save()
-        self.resolve()
-=======
-        logging.info('Request #%d status changed to "%s"', foia.id, status)
->>>>>>> e9b5aa1c
+        logging.info('Request #%d status changed to "%s"', foia.id, status)