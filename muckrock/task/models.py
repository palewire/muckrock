--- conflicted
+++ resolved
@@ -10,12 +10,8 @@
 from datetime import datetime
 import logging
 
-<<<<<<< HEAD
 from muckrock.accounts.models import AgencyUser
-from muckrock.agency.models import Agency, STALE_DURATION
-from muckrock.foia.models import FOIACommunication, FOIAFile, FOIANote, FOIARequest, STATUS
-=======
-from muckrock.accounts.models import Notification
+from muckrock.agency.models import Agency
 from muckrock.foia.models import (
     FOIACommunication,
     FOIAFile,
@@ -23,11 +19,11 @@
     FOIARequest,
     STATUS,
 )
->>>>>>> 74a49013
 from muckrock.jurisdiction.models import Jurisdiction
 from muckrock.message.email import TemplateEmail
 from muckrock.message.tasks import support
 from muckrock.models import ExtractDay, Now
+from muckrock.accounts.models import Notification
 from muckrock.utils import generate_status_action
 
 # pylint: disable=missing-docstring
@@ -97,7 +93,6 @@
     """Object manager for new agency tasks"""
     def preload_list(self):
         """Preload relations for list display"""
-        from muckrock.agency.models import Agency
         return (self.select_related('agency__jurisdiction')
                 .prefetch_related(
                     Prefetch('agency__foiarequest_set',
@@ -271,13 +266,7 @@
 
     def agencies(self):
         """Get the agencies who use this email address"""
-<<<<<<< HEAD
         return Agency.objects.filter(members__user__email__iexact=self.email)
-=======
-        from muckrock.agency.models import Agency
-        return Agency.objects.filter(Q(email__iexact=self.email) |
-                                     Q(other_emails__icontains=self.email))
->>>>>>> 74a49013
 
     def foias(self):
         """Get the FOIAs who use this email address"""
