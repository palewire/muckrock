{% extends 'base.html' %}
{% load compress %}
{% load humanize %}
{% load markdown_deux_tags %}
{% load mathfilters %}
{% load static from staticfiles %}
{% load crowdfund_tags %}
{% load tags %}

{% block title %}MuckRock &bull; {{ foia.title }}{% endblock %}
{% block type %}request{% endblock %}

{% block open_graph %}
<meta property="og:title" content="{{ foia.title }}" />
<meta property="og:type" content="website" />
<meta property="og:url" content="{{ request.build_absolute_uri }}" />
<meta property="og:image" content="{% static 'apple-touch-icon.png' %}" />
<meta property="og:description" content="{{ foia.user.get_full_name }} {% if foia.date_done %}made{% else %}is making{% endif %} this request{% if foia.agency %} to {{ foia.agency.name }} of {% if foia.jurisdiction.name = 'United States of America' %}the {% endif %}{{ foia.jurisdiction.name }}.{% endif %}" />
<meta property="og:site_name" content="MuckRock" />
{% endblock open_graph %}

{% block twitter_card %}
<meta name="twitter:card" content="summary" />
<meta name="twitter:site" content="@muckrock" />
{% if foia.user.profile.twitter %}
<meta name="twitter:creator" content="{{ foia.user.profile.twitter }}" />
{% endif %}
<meta name="twitter:title" content="{{ foia.title }}" />
<meta name="twitter:description" content="{{ foia.user.get_full_name }} {% if foia.date_done %}made{% else %}is making{% endif %} this request{% if foia.agency %} to {{ foia.agency.name }} of {% if foia.jurisdiction.name = 'United States of America' %}the {% endif %}{{ foia.jurisdiction.name }}.{% endif %}" />
<meta name="twitter:image:src" content="{% static 'apple-touch-icon.png' %}" />
{% endblock twitter_card %}

{% block content %}
<article class="request detail" id="foia-{{ foia.id }}">
    <section class="request properties">
        <header>
            <section class="identity">
                <h1>{{ foia.title }}</h1>
            </section>
        </header>
        <section class="basic-information">
            <summary class="synopsis"><a href="{% url 'acct-profile' foia.user.username %}">{{ foia.user.get_full_name }}</a> filed this request{% if foia.agency %} with the {% if foia.agency.approved %}<a href="{{ foia.agency.get_absolute_url }}">{{ foia.agency.name }}</a>{% else %}{{ foia.agency.name }}{% endif %} of {% if foia.jurisdiction.level == 'f' %}the {% endif %}<a href="{{ foia.jurisdiction.get_absolute_url }}">{{ foia.jurisdiction.name }}</a>{% if foia.jurisdiction.parent and foia.jurisdiction.level == 'l' %}, <a href="{{ foia.jurisdiction.parent.get_absolute_url }}" title="{{ foia.jurisdiction.parent.name }}">{{ foia.jurisdiction.parent.abbrev }}</a>{% endif %}{% endif %}.</summary>
            {% if foia.parent %}
            <p>It is a clone of <a href="{{ foia.parent.get_absolute_url }}">this request</a>.</p>
            {% endif %}
        </section>
        <span class="toggle-details" id="toggle-specific-information" data-state="0">Show details</span>
        <section class="specific-information">
            {% if user.is_staff %}
            <table class="numbers">
                <tr class="muckrock-number">
                    <td>MuckRock #</td>
                    <td>{{ foia.id }}</td>
                </tr>
                <tr class="tracking-number">
                    <td>Tracking #</td>
                    <td>{{ foia.tracking_id }}</td>
                </tr>
            </table>
            {% endif %}
            <table class="dates">
                <tr class="submitted">
                    <td class="label">Submitted</td>
                    <td class="date">{{ foia.date_submitted }}</td>
                </tr>
                {% if foia.date_due and foia.status == "processed" %}
                <tr class="due">
                    <td class="label">Due</td>
                    {% if past_due %}
                    <td class="date failure">{{ foia.date_due }}</td>
                    {% else %}
                    <td class="date">{{ foia.date_due }}</td>
                    {% endif %}
                </tr>
                {% endif %}
                {% if foia.last_response %}
                <tr class="last-response">
                    <td class="label">Last Response</td>
                    <td class="date">{{ foia.last_response.date.date }}</td>
                </tr>
                {% endif %}
                {% if show_estimated_date %}
                <tr class="estimated-completion">
                    <td class="label">Est. Completion</td>
                    <td class="date">{% if foia.date_estimate %}{{ foia.date_estimate|date }}{% else %}None{% endif %}{% if user_can_edit %}<span class="edit">Edit</span>{% endif %}</td>
                </tr>
                {% endif %}
            </table>
            {% if user_can_edit %}
            <form class="change-date" id="change-estimated-completion-date" method="post">
                {% csrf_token %}
                <label for="{{ change_estimated_date.date_estimate.id_for_label }}">{{ change_estimated_date.date_estimate.label }}</label>
                {{ change_estimated_date.date_estimate }}
                <p class="help-text">{{ change_estimated_date.date_estimate.help_text }}</p>
                <button class="primary" type="submit" name="action" value="date_estimate">Save</button>
                <button class="cancel" id="cancel-date-estimate">Cancel</button>
            </form>
            {% endif %}
            <section class="states">
<<<<<<< HEAD
                <section class="status manager" id="request-status">
                    <header>
                        <dfn>Status</dfn>
                        {% if foia.status != 'started' and foia.status != 'submitted' %}
                        {% if user_can_edit %}
                        <div class="edit" id="edit-status" data-manager=".status-manager">Edit</div>
                        {% endif %}
                        {% endif %}
                    </header>
                    <p class="status state {{ foia.color_code }}">{{foia.get_status_display}}</p>
                    {% if foia.status != 'started' and foia.status != 'submitted' %}
                    {% if user_can_edit %}
                    <form method="post" class="status-form" id="status-form">
                        {% csrf_token %}
                        <select name="status">
                        {% for choice in status_choices %}
                            <option value="{{ choice|first }}" {% if choice|first == foia.status %}selected{% endif %}>{{ choice|last }}</option>
                        {% endfor %}
                        </select>
                        <button type="submit" name="action" value="status" class="primary button">Save</button>
                        <button class="cancel" id="cancel-status">Cancel</button>
                    </form>
                    {% endif %}
                    {% endif %}
                </section>
                <section class="embargo manager">
                    <header>
                        <dfn>Embargo</dfn>
                        {% if user_can_edit and user.profile.can_embargo %}
                        <div class="edit" id="edit-embargo" data-manager=".embargo-manager">Edit</div>
                        {% endif %}
                    </header>
                    <div class="embargo state">
                    {% if foia.embargo %}
                        {% if foia.permanent_embargo %}
                        <p>This request is permanently embargoed.</p>
                        {% else %}
                        <p>This request is embargoed until {% if foia.date_embargo %}{{ foia.date_embargo }}{% else %}30 days after it is finished.{% endif %}</p>
                        {% endif %}
                    {% else %}
                        <p>This request has no embargo.</p>
                    {% endif %}
                    </div>
                    {% if user_can_edit and user.profile.can_embargo %}
                    <form method="post" action="embargo/" class="embargo-form" id="embargo-form">
                        {% csrf_token %}
                        {{ embargo_form.errors }}
                        {{ embargo_form.non_field_errors }}
                        {% if request.user.profile.can_embargo_permanently %}
                        <div class="permanent">
                            {{ embargo_form.permanent_embargo.label_tag }}
                            {{ embargo_form.permanent_embargo }}
                            <p class="help-text">{{ embargo_form.permanent_embargo.help_text }}</p>
                        </div>
                        {% endif %}
                        {% if embargo_needs_date %}
                        <div class="expiration">
                            {{ embargo_form.date_embargo.label_tag }}
                            {{ embargo_form.date_embargo }}
                            <p class="help-text">{{ embargo_form.date_embargo.help_text }}</p>
                        </div>
                        {% endif %}
                        {% if not foia.embargo %}
                        <button class="primary" type="submit" name="embargo" value="create">Embargo</button>
                        {% else %}
                            {% if embargo_needs_date or request.user.profile.can_embargo_permanently %}
                        <button class="primary" type="submit" name="embargo" value="update">Update</button>
                            {% endif %}
                        <button class="failure" type="submit" name="embargo" value="delete">Remove</button>
                        {% endif %}
                        <button class="cancel" id="cancel-embargo">Cancel</button>
                    </form>
                    {% endif %}
                </section>
=======
                {% include 'foia/component/status.html' %}
                {% include 'foia/component/embargo.html' %}
>>>>>>> e88ad118
                {% tag_manager foia %}
            </section>
        </section>
    </section>
    <main class="request main">

        <section class="actions">
            {% include 'foia/foia_actions.html' %}
        </section>

        {% if foia.has_crowdfund %}
            {% crowdfund_request foia.crowdfund.pk %}
        {% endif %}

        <ul class="tabs">
            <li class="tab active" data-target="#comms">Request</li>
            <li class="tab" data-target="#files">Files</li>
            {% if foia.user == user or user.is_staff %}
            <li class="tab" data-target="#notes">Notes</li>
            {% endif %}
            {% if user_can_edit %}
            <li class="tab" data-target="#sharing">Sharing</li>
            {% endif %}
            {% if user.is_staff %}
            <li class="tab" data-target="#tasks">Tasks</li>
            {% endif %}
        </ul>

        <section class="tab-section communications visible" id="comms">
            <div class="communications-controls">
                <div class="communications filter">
                    <input id="comms-filter" type="search" placeholder="Filter communications" />
                </div>
                <button id="toggle-communication-collapse" data-state="0">Collapse All</button>
            </div>
            <div class="communications-list">
            {% for comm in foia.communications.all %}
                {% include 'foia/communication.html' with communication=comm %}
            {% endfor %}
            </div>

            {% if user_can_edit %}
            {% if foia.status == "ack" or foia.status == "processed" %}
            <div class="auto-follow-up">
                {% if foia.disable_autofollowups %}
                <p>Automatic follow ups are disabled.</p>
                <a href="{% url 'foia-toggle-followups' jurisdiction=foia.jurisdiction.slug jidx=foia.jurisdiction.pk idx=foia.id slug=foia.slug %}" title="Enable automatic follow ups">Enable</a>
                {% else %}
                <p>We'll automatically follow-up with the agency{% if foia.date_followup %} in {{ foia.date_followup|timeuntil }}{% endif %}.</p>
                <a href="{% url 'foia-toggle-followups' jurisdiction=foia.jurisdiction.slug jidx=foia.jurisdiction.pk idx=foia.id slug=foia.slug %}" title="Disable automatic follow ups">Disable</a>
                {% endif %}
            </div>
            {% endif %}
            {% endif %}

            {% if user_can_edit %}
            <div class="communications-composer">
                <div class="composer-actions">
                    <button class="primary" id="follow-up">Follow Up</button>
                    {% if foia.is_appealable %}
                    <button class="failure" id="appeal">Appeal</button>
                    {% endif %}
                    {% if request.user.is_staff %}
                    <a href="{% url 'foia-admin-fix' jurisdiction=foia.jurisdiction.slug jidx=foia.jurisdiction.pk idx=foia.id slug=foia.slug %}" title="Make an admin fix" class="button">Admin Fix</a>
                    {% else %}
                    <button id="get-advice">Get Advice</button>
                    {% endif %}
                </div>
                <div class="inactive composer-input visible">
                    <p>You may <span id="inactive-follow-up">follow up</span> {% if not foia.disable_autofollowups %}manually {% endif %}with the agency{% if foia.is_appealable %} or <span id="inactive-appeal">appeal</span> their decision{% endif %}.</p>
                </div>
                <form class="follow-up composer-input" method="post">
                    {% csrf_token %}
                    <input type="hidden" name="action" value="follow_up" />
                    <label for="follow-up-composer">Send a follow up to the {{ foia.agency.name }}</label>
                    <textarea name="text" id="follow-up-composer"></textarea>
                    <div class="buttons">
                        <button class="primary" type="submit" name="appeal" value="1">Send</button>
                        <span class="button cancel">Cancel</span>
                    </div>
                </form>
                {% if foia.is_appealable %}
                <form class="appeal composer-input" method="post">
                    {% csrf_token %}
                    <input type="hidden" name="action" value="appeal" />
                    {% if foia.agency.appeal_agency %}
                    <label for="appeal-composer">Send an appeal to the {{ foia.agency.appeal_agency.name }}</label>
                    {% else %}
                    <label for="appeal-composer">Send an appeal to the {{ foia.agency.name }}</label>
                    {% endif %}
                    <textarea name="text" id="appeal-composer"></textarea>
                    <div class="buttons">
                        <button class="primary" type="submit" name="appeal" value="1">Send</button>
                        <span class="button cancel">Cancel</span>
                    </div>
                </form>
                {% endif %}
            </div>
            {% endif %}

        </section>

        <!-- DOCUMENTS -->
        <section class="tab-section files" id="files">
            {% if foia.total_pages > 0 %}
            <div class="active-document">
                <header>
                    <h3 id="doc-title"></h3>
                    <div class="file-viewer-actions">
                        <span class="cancel button">Close</span>
                    </div>
                </header>
                <div class="viewer" id="viewer"></div>
            </div>
            {% endif %}
            {% if foia.files.count > 0 %}
            <ul class="files-list" id="all-files">
                {% for file in foia.files.all %}
                <li>{% include "lib/file.html" %}</li>
                {% endfor %}
            </ul>
            {% else %}
            <h3 class="empty">There are no files associated with this request.</h3>
            {% endif %}
        </section>

        <!-- NOTES -->
        {% if user_can_edit %}
        <section class="tab-section notes" id="notes">
            {% if foia.notes.count > 0 %}
            <header class="notes-controls">
                <div class="notes filter">
                    <input id="notes-filter" type="search" placeholder="Filter notes" />
                </div>
            </header>
            {% endif %}
            {% for note in foia.notes.all %}
                {% include 'foia/note.html' with note=note %}
            {% endfor %}
            <form class="add-note" method="post">
                {% csrf_token %}
                <header>
                    <h4>Add a note</h4>
                    <p>Markdown syntax supported</p>
                </header>
                {{ note_form.note }}
                <footer>
                    <button class="primary" type="submit" name="action" value="add_note">Save</button>
                    <p>Your notes are only visible to you{% if request.user.profile.can_embargo %} and other editors of this request{% endif %}.</p>
                </footer>
            </form>
        </section>
        {% endif %}

        {% if user_can_edit %}
        <!-- ACCESS -->
        <section class="tab-section access" id="sharing">
            {% if foia.embargo %}
            <form class="generate-private-link" method="post">
                {% csrf_token %}
                <h3>Private Link</h3>
                {% if foia.access_key %}
                <input type="text" value="{{ request.get_host }}{{ request.get_full_path }}?key={{ foia.access_key }}" readonly />
                {% else %}
                <input type="text" value="No private link" readonly />
                {% endif %}
                <button type="submit" name="action" value="generate_key">Create new link</button>
                <p class="help-text">Share this private link with anyone you want to be able to see this request. If you regenerate this link, it will break any that you have already given out.</p>
            </form>
            {% endif %}
            <form class="grant-access" method="post">
                {% csrf_token %}
                <h3>Grant Access</h3>
                <div class="user search input">
                    <label for="{{ access_form.users.id_for_label}}">Search for MuckRock users</label>
                    {{ access_form.users }}
                </div>
                {{ access_form.access }}
                <button class="primary" type="submit" name="action" value="grant_access">Save</button>
            </form>
            <table class="people with-access">
                <h3>People with access</h3>
                <tbody>
                    <tr class="person with-access">
                        <td class="name"><p>{{ foia.user.get_full_name }}</p></td>
                        <td class="access nostretch"><p class="creator access-badge">Creator</p></td>
                        <td class="modify nostretch"></td>
                    </tr>
                    {% for user in foia.edit_collaborators.all %}
                    <tr class="person with-access">
                        <td class="name">
                            <p>{{ user.get_full_name }}</p>
                        </td>
                        <td class="access nostretch">
                            <p class="editor access-badge">Editor</p>
                        </td>
                        <td class="modify nostretch">
                            <form class="modify-access" method="post">
                                {% csrf_token %}
                                <input type="hidden" name="user" value="{{ user.id }}" />
                                <button type="submit" name="action" value="demote">Demote</button>
                                <button class="failure" type="submit" name="action" value="revoke_access">Revoke</button>
                            </form>
                        </td>
                    </tr>
                    {% endfor %}
                    {% for user in foia.read_collaborators.all %}
                    <tr class="person with-access">
                        <td class="name">
                            <p>{{ user.get_full_name }}</p>
                        </td>
                        <td class="access nostretch">
                            <p class="reader access-badge">Viewer</p>
                        </td>
                        <td class="modify nostretch">
                            <form class="modify-access" method="post">
                                {% csrf_token %}
                                <input type="hidden" name="user" value="{{ user.id }}" />
                                <button type="submit" name="action" value="promote">Promote</button>
                                <button class="failure" type="submit" name="action" value="revoke_access">Revoke</button>
                            </form>
                        </td>
                    </tr>
                    {% endfor %}
                </tbody>
            </table>
        </section>
        {% endif %}

        {% if user.is_staff %}
        <!-- TASKS -->
        <section class="tab-section tasks" id="tasks">
            <header class="tasks-control">
                <p>{% if open_tasks|length > 0 %}Showing {{ open_tasks|length }} unresolved task{{ open_tasks|length|pluralize }}. {% endif %}<a href="{% url 'request-task-list' pk=foia.pk %}" class="task-link">See all tasks for this request.</a></p>
            </header>
            {% for task in open_tasks %}
                {% include 'lib/task.html' with task=task %}
            {% empty %}
                {% if task_count > 0 %}
            <h3 class="empty">All the tasks for this request are resolved.</h3>
                {% else %}
            <h3 class="empty">There are no tasks for this request.</h3>
                {% endif %}
            {% endfor %}
        </section>
        {% endif %}
    </main>
</article>
{% endblock content %}

{% block scripts %}
<script src="https://checkout.stripe.com/checkout.js" type="text/javascript"></script>
<script src="https://s3.amazonaws.com/s3.documentcloud.org/viewer/loader.js" type="text/javascript"></script>
{% if foia.has_crowdfund %}
<script src="{% static 'js/autoNumeric.js' %}" type="text/javascript"></script>
<script type="text/javascript" src="{% static 'js/crowdfund.js' %}"></script>
{% endif %}
{% include 'autocomplete_light/static.html' %}
<script type="text/javascript" src="{% static 'js/jquery.quicksearch.min.js' %}"></script>
<script type="text/javascript" src="{% static 'js/jquery.ui.datepicker.js' %}" ></script>
<script type="text/javascript" src="{% static 'js/communication.js' %}"></script>
<script type="text/javascript" src="{% static 'js/task.js' %}"></script>
<script type="text/javascript" src="{% static 'js/foiaRequest.js' %}"></script>
<script type="text/javascript">
    $('#comms-filter').quicksearch('#request .communications-list .communication');
    $('#notes-filter').quicksearch('#notes .note');
    $('.datepicker').datepicker({
        maxDate: '+1m',
        minDate: 0,
        firstDay: 1,
        hideIfNoPrevNext: true,
        numberOfMonths: 1,
        {% if foia.date_embargo %}
        defaultDate: '{{ foia.date_embargo|date:"m/d/Y" }}'
        {% endif %}
    });
</script>
{% endblock scripts %}<|MERGE_RESOLUTION|>--- conflicted
+++ resolved
@@ -97,85 +97,8 @@
             </form>
             {% endif %}
             <section class="states">
-<<<<<<< HEAD
-                <section class="status manager" id="request-status">
-                    <header>
-                        <dfn>Status</dfn>
-                        {% if foia.status != 'started' and foia.status != 'submitted' %}
-                        {% if user_can_edit %}
-                        <div class="edit" id="edit-status" data-manager=".status-manager">Edit</div>
-                        {% endif %}
-                        {% endif %}
-                    </header>
-                    <p class="status state {{ foia.color_code }}">{{foia.get_status_display}}</p>
-                    {% if foia.status != 'started' and foia.status != 'submitted' %}
-                    {% if user_can_edit %}
-                    <form method="post" class="status-form" id="status-form">
-                        {% csrf_token %}
-                        <select name="status">
-                        {% for choice in status_choices %}
-                            <option value="{{ choice|first }}" {% if choice|first == foia.status %}selected{% endif %}>{{ choice|last }}</option>
-                        {% endfor %}
-                        </select>
-                        <button type="submit" name="action" value="status" class="primary button">Save</button>
-                        <button class="cancel" id="cancel-status">Cancel</button>
-                    </form>
-                    {% endif %}
-                    {% endif %}
-                </section>
-                <section class="embargo manager">
-                    <header>
-                        <dfn>Embargo</dfn>
-                        {% if user_can_edit and user.profile.can_embargo %}
-                        <div class="edit" id="edit-embargo" data-manager=".embargo-manager">Edit</div>
-                        {% endif %}
-                    </header>
-                    <div class="embargo state">
-                    {% if foia.embargo %}
-                        {% if foia.permanent_embargo %}
-                        <p>This request is permanently embargoed.</p>
-                        {% else %}
-                        <p>This request is embargoed until {% if foia.date_embargo %}{{ foia.date_embargo }}{% else %}30 days after it is finished.{% endif %}</p>
-                        {% endif %}
-                    {% else %}
-                        <p>This request has no embargo.</p>
-                    {% endif %}
-                    </div>
-                    {% if user_can_edit and user.profile.can_embargo %}
-                    <form method="post" action="embargo/" class="embargo-form" id="embargo-form">
-                        {% csrf_token %}
-                        {{ embargo_form.errors }}
-                        {{ embargo_form.non_field_errors }}
-                        {% if request.user.profile.can_embargo_permanently %}
-                        <div class="permanent">
-                            {{ embargo_form.permanent_embargo.label_tag }}
-                            {{ embargo_form.permanent_embargo }}
-                            <p class="help-text">{{ embargo_form.permanent_embargo.help_text }}</p>
-                        </div>
-                        {% endif %}
-                        {% if embargo_needs_date %}
-                        <div class="expiration">
-                            {{ embargo_form.date_embargo.label_tag }}
-                            {{ embargo_form.date_embargo }}
-                            <p class="help-text">{{ embargo_form.date_embargo.help_text }}</p>
-                        </div>
-                        {% endif %}
-                        {% if not foia.embargo %}
-                        <button class="primary" type="submit" name="embargo" value="create">Embargo</button>
-                        {% else %}
-                            {% if embargo_needs_date or request.user.profile.can_embargo_permanently %}
-                        <button class="primary" type="submit" name="embargo" value="update">Update</button>
-                            {% endif %}
-                        <button class="failure" type="submit" name="embargo" value="delete">Remove</button>
-                        {% endif %}
-                        <button class="cancel" id="cancel-embargo">Cancel</button>
-                    </form>
-                    {% endif %}
-                </section>
-=======
                 {% include 'foia/component/status.html' %}
                 {% include 'foia/component/embargo.html' %}
->>>>>>> e88ad118
                 {% tag_manager foia %}
             </section>
         </section>
