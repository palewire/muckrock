--- conflicted
+++ resolved
@@ -5,259 +5,15 @@
 	<key>EmbeddedEditorHidden:allan</key>
 	<false/>
 	<key>ExpandedEditorWidth:allan:displays([(0, 0), (1440, 900)])</key>
-<<<<<<< HEAD
-	<integer>1059</integer>
-=======
-	<integer>1251</integer>
->>>>>>> 181a8014
+	<integer>1221</integer>
 	<key>ExpandedItems:allan</key>
 	<array>
 		<string>7894D395-A007-4321-9EC5-01A2C7DBC534</string>
-		<dict>
-			<key>BookmarkData</key>
-			<data>
-<<<<<<< HEAD
-			Ym9vawAEAAAAAAQQMAAAAAAAAAAAAAAAAAAAAAAAAAAAAAAAAAAA
-			AAAAAAAAAAAACAMAAAUAAAABAQAAVXNlcnMAAAAFAAAAAQEAAGFs
-			bGFuAAAACQAAAAEBAABEb2N1bWVudHMAAAAEAAAAAQEAAFdvcmsI
-			AAAAAQEAAE11Y2tyb2NrCAAAAAEBAABSZWRlc2lnbggAAAABAQAA
-			cGF0dGVybnMGAAAAAQEAAGltYWdlcwAAIAAAAAEGAAAEAAAAFAAA
-			ACQAAAA4AAAARAAAAFQAAABkAAAAdAAAAAgAAAAEAwAAV34MAAAA
-			AAAIAAAABAMAAFp+DAAAAAAACAAAAAQDAACv6A0AAAAAAAgAAAAE
-			AwAAarAcAAAAAAAIAAAABAMAAN9UJwAAAAAACAAAAAQDAAC6tycA
-			AAAAAAgAAAAEAwAAM6FKAAAAAAAIAAAABAMAAEtkTAAAAAAAIAAA
-			AAEGAACsAAAAvAAAAMwAAADcAAAA7AAAAPwAAAAMAQAAHAEAAAgA
-			AAAABAAAQbmL4N4AAAAYAAAAAQIAAAIAAAAAAAAADwAAAAAAAAAA
-			AAAAAAAAAAQAAAADAwAABgAAAAQAAAADAwAA9QEAAAwAAAABAQAA
-			TWFjaW50b3NoIEhECAAAAAQDAAAAIMEMHAAAAAgAAAAABAAAQbks
-			A70AAAAkAAAAAQEAADg3MUNGMjQzLTM4QjYtMzdGMy1BQ0ZCLUU4
-			OUJGQURDMjVEORgAAAABAgAAgQAAAAEACADvFwAAAQAIAAAAAAAA
-			AAAAAQAAAAEBAAAvAAAAAAAAAAEFAADOAAAAAQIAADk0MWIwZTEy
-			OTRlMTkyODQyZGRkNjY0ZWJmMmIyNmQ3ZDY4OWM0MDk7MDAwMDAw
-			MDA7MDAwMDAwMDA7MDAwMDAwMDAwMDAwMDAyMDtjb20uYXBwbGUu
-			YXBwLXNhbmRib3gucmVhZC13cml0ZTswMDAwMDAwMTswMTAwMDAw
-			MjswMDAwMDAwMDAwNGM2NDRiOy91c2Vycy9hbGxhbi9kb2N1bWVu
-			dHMvd29yay9tdWNrcm9jay9yZWRlc2lnbi9wYXR0ZXJucy9pbWFn
-			ZXMAAADAAAAA/v///wEAAAAAAAAADwAAAAQQAACEAAAAAAAAAAUQ
-			AAAsAQAAAAAAABAQAABkAQAAAAAAAEAQAABUAQAAAAAAAAIgAAAc
-			AgAAAAAAABAgAACcAQAAAAAAABEgAADQAQAAAAAAABIgAACwAQAA
-			AAAAABMgAADAAQAAAAAAACAgAAD8AQAAAAAAADAgAAAoAgAAAAAA
-			AAHAAACEAQAAAAAAABHAAAAUAAAAAAAAABLAAACQAQAAAAAAAIDw
-			AAAwAgAAAAAAAA==
-			</data>
-			<key>FileURL</key>
-			<string>file://localhost/Users/allan/Documents/Work/Muckrock/Redesign/patterns/images/</string>
-			<key>TypeID</key>
-			<string>_CFileLocator</string>
-			<key>Version</key>
-			<integer>1</integer>
-		</dict>
-		<dict>
-			<key>BookmarkData</key>
-			<data>
-=======
->>>>>>> 181a8014
-			Ym9va/gDAAAAAAQQMAAAAAAAAAAAAAAAAAAAAAAAAAAAAAAAAAAA
-			AAAAAAAAAAAAAAMAAAUAAAABAQAAVXNlcnMAAAAFAAAAAQEAAGFs
-			bGFuAAAACQAAAAEBAABEb2N1bWVudHMAAAAEAAAAAQEAAFdvcmsI
-			AAAAAQEAAE11Y2tyb2NrCAAAAAEBAAByZWRlc2lnbggAAAABAQAA
-			cGF0dGVybnMEAAAAAQEAAHNjc3MgAAAAAQYAAAQAAAAUAAAAJAAA
-			ADgAAABEAAAAVAAAAGQAAAB0AAAACAAAAAQDAABXfgwAAAAAAAgA
-			AAAEAwAAWn4MAAAAAAAIAAAABAMAAK/oDQAAAAAACAAAAAQDAABq
-			sBwAAAAAAAgAAAAEAwAA31QnAAAAAAAIAAAABAMAALq3JwAAAAAA
-			CAAAAAQDAAAzoUoAAAAAAAgAAAAEAwAAB75KAAAAAAAgAAAAAQYA
-			AKgAAAC4AAAAyAAAANgAAADoAAAA+AAAAAgBAAAYAQAACAAAAAAE
-			AABBuYgYLQAAABgAAAABAgAAAgAAAAAAAAAPAAAAAAAAAAAAAAAA
-			AAAABAAAAAMDAAAGAAAABAAAAAMDAAD1AQAADAAAAAEBAABNYWNp
-			bnRvc2ggSEQIAAAABAMAAAAgwQwcAAAACAAAAAAEAABBuSwDvQAA
-			ACQAAAABAQAAODcxQ0YyNDMtMzhCNi0zN0YzLUFDRkItRTg5QkZB
-			REMyNUQ5GAAAAAECAACBAAAAAQAIAO8XAAABAAgAAAAAAAAAAAAB
-<<<<<<< HEAD
-			AAAAAQEAAC8AAAAAAAAAAQUAAMwAAAABAgAAZmUzNGFiNmY4Mzgz
-			ZTk2OTI5MjRmNTk5ZWYxZWZmNjVkNmU3ZTMzZDswMDAwMDAwMDsw
-=======
-			AAAAAQEAAC8AAAAAAAAAAQUAAMwAAAABAgAAYWJkYzY0MDJiMTE0
-			NjllZDNkODZjMGU4Y2IwNzg4N2M5NmM3NDBjYjswMDAwMDAwMDsw
->>>>>>> 181a8014
-			MDAwMDAwMDswMDAwMDAwMDAwMDAwMDIwO2NvbS5hcHBsZS5hcHAt
-			c2FuZGJveC5yZWFkLXdyaXRlOzAwMDAwMDAxOzAxMDAwMDAyOzAw
-			MDAwMDAwMDA0YWJlMDc7L3VzZXJzL2FsbGFuL2RvY3VtZW50cy93
-			b3JrL211Y2tyb2NrL3JlZGVzaWduL3BhdHRlcm5zL3Njc3MAwAAA
-			AP7///8BAAAAAAAAAA8AAAAEEAAAgAAAAAAAAAAFEAAAKAEAAAAA
-			AAAQEAAAYAEAAAAAAABAEAAAUAEAAAAAAAACIAAAGAIAAAAAAAAQ
-			IAAAmAEAAAAAAAARIAAAzAEAAAAAAAASIAAArAEAAAAAAAATIAAA
-			vAEAAAAAAAAgIAAA+AEAAAAAAAAwIAAAJAIAAAAAAAABwAAAgAEA
-			AAAAAAARwAAAFAAAAAAAAAASwAAAjAEAAAAAAACA8AAALAIAAAAA
-			AAA=
-			</data>
-			<key>FileURL</key>
-			<string>file://localhost/Users/allan/Documents/Work/Muckrock/redesign/patterns/scss/</string>
-			<key>TypeID</key>
-			<string>_CFileLocator</string>
-			<key>Version</key>
-			<integer>1</integer>
-		</dict>
-		<dict>
-			<key>BookmarkData</key>
-			<data>
-<<<<<<< HEAD
-			Ym9vaywEAAAAAAQQMAAAAAAAAAAAAAAAAAAAAAAAAAAAAAAAAAAA
-			AAAAAAAAAAAAHAMAAAUAAAABAQAAVXNlcnMAAAAFAAAAAQEAAGFs
-			bGFuAAAACQAAAAEBAABEb2N1bWVudHMAAAAEAAAAAQEAAFdvcmsI
-			AAAAAQEAAE11Y2tyb2NrCAAAAAEBAABSZWRlc2lnbggAAAABAQAA
-			cGF0dGVybnMKAAAAAQEAAGluZGV4Lmh0bWwAACAAAAABBgAABAAA
-			ABQAAAAkAAAAOAAAAEQAAABUAAAAZAAAAHQAAAAIAAAABAMAAFd+
-			DAAAAAAACAAAAAQDAABafgwAAAAAAAgAAAAEAwAAr+gNAAAAAAAI
-			AAAABAMAAGqwHAAAAAAACAAAAAQDAADfVCcAAAAAAAgAAAAEAwAA
-			urcnAAAAAAAIAAAABAMAADOhSgAAAAAACAAAAAQDAACZoUoAAAAA
-			ACAAAAABBgAAsAAAAMAAAADQAAAA4AAAAPAAAAAAAQAAEAEAACAB
-			AAAIAAAAAAQAAEG5h/2iAAAAGAAAAAECAAABAAAAAAAAAA8AAAAA
-			AAAAAAAAAAAAAAAAAAAAAQUAAAQAAAADAwAAAQAAAAQAAAADAwAA
-			BgAAAAQAAAADAwAA9QEAAAwAAAABAQAATWFjaW50b3NoIEhECAAA
-			AAQDAAAAIMEMHAAAAAgAAAAABAAAQbksA70AAAAkAAAAAQEAADg3
-			MUNGMjQzLTM4QjYtMzdGMy1BQ0ZCLUU4OUJGQURDMjVEORgAAAAB
-			AgAAgQAAAAEACADvFwAAAQAIAAAAAAAAAAAAAQAAAAEBAAAvAAAA
-			0gAAAAECAABkM2E1NWNlMWZlZWZhNmFmODBmN2Q2ZGY3ZGNmM2E4
-			MThiMjAyM2MwOzAwMDAwMDAwOzAwMDAwMDAwOzAwMDAwMDAwMDAw
-			MDAwMjA7Y29tLmFwcGxlLmFwcC1zYW5kYm94LnJlYWQtd3JpdGU7
-			MDAwMDAwMDE7MDEwMDAwMDI7MDAwMDAwMDAwMDRhYTE5OTsvdXNl
-			cnMvYWxsYW4vZG9jdW1lbnRzL3dvcmsvbXVja3JvY2svcmVkZXNp
-			Z24vcGF0dGVybnMvaW5kZXguaHRtbAAAANgAAAD+////AQAAAAAA
-			AAARAAAABBAAAIgAAAAAAAAABRAAADABAAAAAAAAEBAAAGgBAAAA
-			AAAAQBAAAFgBAAAAAAAAVRAAAJABAAAAAAAAVhAAAIgBAAAAAAAA
-			AiAAADQCAAAAAAAAECAAALQBAAAAAAAAESAAAOgBAAAAAAAAEiAA
-			AMgBAAAAAAAAEyAAANgBAAAAAAAAICAAABQCAAAAAAAAMCAAAIgB
-			AAAAAAAAAcAAAJwBAAAAAAAAEcAAABQAAAAAAAAAEsAAAKgBAAAA
-			AAAAgPAAAEACAAAAAAAA
-=======
-			Ym9vayAEAAAAAAQQMAAAAAAAAAAAAAAAAAAAAAAAAAAAAAAAAAAA
-			AAAAAAAAAAAAKAMAAAUAAAABAQAAVXNlcnMAAAAFAAAAAQEAAGFs
-			bGFuAAAACQAAAAEBAABEb2N1bWVudHMAAAAEAAAAAQEAAFdvcmsI
-			AAAAAQEAAE11Y2tyb2NrCAAAAAEBAAByZWRlc2lnbggAAAABAQAA
-			cGF0dGVybnMEAAAAAQEAAHNjc3MDAAAAAQEAAGxpYgAkAAAAAQYA
-			AAQAAAAUAAAAJAAAADgAAABEAAAAVAAAAGQAAAB0AAAAgAAAAAgA
-			AAAEAwAAV34MAAAAAAAIAAAABAMAAFp+DAAAAAAACAAAAAQDAACv
-			6A0AAAAAAAgAAAAEAwAAarAcAAAAAAAIAAAABAMAAN9UJwAAAAAA
-			CAAAAAQDAAC6tycAAAAAAAgAAAAEAwAAM6FKAAAAAAAIAAAABAMA
-			AAe+SgAAAAAACAAAAAQDAAANEVMAAAAAACQAAAABBgAAuAAAAMgA
-			AADYAAAA6AAAAPgAAAAIAQAAGAEAACgBAAA4AQAACAAAAAAEAABB
-			uZkfPwAAABgAAAABAgAAAgAAAAAAAAAPAAAAAAAAAAAAAAAAAAAA
-			BAAAAAMDAAAHAAAABAAAAAMDAAD1AQAADAAAAAEBAABNYWNpbnRv
-			c2ggSEQIAAAABAMAAAAgwQwcAAAACAAAAAAEAABBuSwDvQAAACQA
-			AAABAQAAODcxQ0YyNDMtMzhCNi0zN0YzLUFDRkItRTg5QkZBREMy
-			NUQ5GAAAAAECAACBAAAAAQAIAO8XAAABAAgAAAAAAAAAAAABAAAA
-			AQEAAC8AAAAAAAAAAQUAANAAAAABAgAAYTllNmFkZDA2NmM4YmIw
-			YmQ5OTI1MDNlZTBhOGEwYmZiMzNlMzdjZTswMDAwMDAwMDswMDAw
-			MDAwMDswMDAwMDAwMDAwMDAwMDIwO2NvbS5hcHBsZS5hcHAtc2Fu
-			ZGJveC5yZWFkLXdyaXRlOzAwMDAwMDAxOzAxMDAwMDAyOzAwMDAw
-			MDAwMDA1MzExMGQ7L3VzZXJzL2FsbGFuL2RvY3VtZW50cy93b3Jr
-			L211Y2tyb2NrL3JlZGVzaWduL3BhdHRlcm5zL3Njc3MvbGliAMAA
-			AAD+////AQAAAAAAAAAPAAAABBAAAIwAAAAAAAAABRAAAEgBAAAA
-			AAAAEBAAAIQBAAAAAAAAQBAAAHQBAAAAAAAAAiAAADwCAAAAAAAA
-			ECAAALwBAAAAAAAAESAAAPABAAAAAAAAEiAAANABAAAAAAAAEyAA
-			AOABAAAAAAAAICAAABwCAAAAAAAAMCAAAEgCAAAAAAAAAcAAAKQB
-			AAAAAAAAEcAAABQAAAAAAAAAEsAAALABAAAAAAAAgPAAAFACAAAA
-			AAAA
-			</data>
-			<key>FileURL</key>
-			<string>file://localhost/Users/allan/Documents/Work/Muckrock/redesign/patterns/scss/lib/</string>
-			<key>TypeID</key>
-			<string>_CFileLocator</string>
-			<key>Version</key>
-			<integer>1</integer>
-		</dict>
 	</array>
 	<key>FileFilterMode:allan</key>
 	<integer>0</integer>
 	<key>OpenDocuments:allan</key>
-	<array>
-		<dict>
-			<key>BookmarkData</key>
-			<data>
-			Ym9va3wEAAAAAAQQMAAAAAAAAAAAAAAAAAAAAAAAAAAAAAAAAAAA
-			AAAAAAAAAAAAbAMAAAUAAAABAQAAVXNlcnMAAAAFAAAAAQEAAGFs
-			bGFuAAAACQAAAAEBAABEb2N1bWVudHMAAAAEAAAAAQEAAFdvcmsI
-			AAAAAQEAAE11Y2tyb2NrCAAAAAEBAAByZWRlc2lnbggAAAABAQAA
-			cGF0dGVybnMEAAAAAQEAAHNjc3MDAAAAAQEAAGxpYgAJAAAAAQEA
-			AF9uYXYuc2NzcwAAACgAAAABBgAABAAAABQAAAAkAAAAOAAAAEQA
-			AABUAAAAZAAAAHQAAACAAAAAjAAAAAgAAAAEAwAAV34MAAAAAAAI
-			AAAABAMAAFp+DAAAAAAACAAAAAQDAACv6A0AAAAAAAgAAAAEAwAA
-			arAcAAAAAAAIAAAABAMAAN9UJwAAAAAACAAAAAQDAAC6tycAAAAA
-			AAgAAAAEAwAAM6FKAAAAAAAIAAAABAMAAAe+SgAAAAAACAAAAAQD
-			AAANEVMAAAAAAAgAAAAEAwAAjA5SAAAAAAAoAAAAAQYAANAAAADg
-			AAAA8AAAAAABAAAQAQAAIAEAADABAABAAQAAUAEAAGABAAAIAAAA
-			AAQAAEG5l8jbAAAAGAAAAAECAAABAAAAAAAAAA8AAAAAAAAAAAAA
-			AAAAAAAAAAAAAQUAAAQAAAADAwAAAwAAAAQAAAADAwAACAAAAAQA
-			AAADAwAA9QEAAAwAAAABAQAATWFjaW50b3NoIEhECAAAAAQDAAAA
-			IMEMHAAAAAgAAAAABAAAQbksA70AAAAkAAAAAQEAADg3MUNGMjQz
-			LTM4QjYtMzdGMy1BQ0ZCLUU4OUJGQURDMjVEORgAAAABAgAAgQAA
-			AAEACADvFwAAAQAIAAAAAAAAAAAAAQAAAAEBAAAvAAAA2gAAAAEC
-			AAAwOWQ2ZTU2NzZhNjIyZTliNTYxYWViOGZhODU4NmI3ODgyYThi
-			YmQ3OzAwMDAwMDAwOzAwMDAwMDAwOzAwMDAwMDAwMDAwMDAwMjA7
-			Y29tLmFwcGxlLmFwcC1zYW5kYm94LnJlYWQtd3JpdGU7MDAwMDAw
-			MDE7MDEwMDAwMDI7MDAwMDAwMDAwMDUyMGU4YzsvdXNlcnMvYWxs
-			YW4vZG9jdW1lbnRzL3dvcmsvbXVja3JvY2svcmVkZXNpZ24vcGF0
-			dGVybnMvc2Nzcy9saWIvX25hdi5zY3NzAAAA2AAAAP7///8BAAAA
-			AAAAABEAAAAEEAAAoAAAAAAAAAAFEAAAcAEAAAAAAAAQEAAAsAEA
-			AAAAAABAEAAAoAEAAAAAAABVEAAA2AEAAAAAAABWEAAA0AEAAAAA
-			AAACIAAAfAIAAAAAAAAQIAAA/AEAAAAAAAARIAAAMAIAAAAAAAAS
-			IAAAEAIAAAAAAAATIAAAIAIAAAAAAAAgIAAAXAIAAAAAAAAwIAAA
-			0AEAAAAAAAABwAAA5AEAAAAAAAARwAAAFAAAAAAAAAASwAAA8AEA
-			AAAAAACA8AAAiAIAAAAAAAA=
->>>>>>> 181a8014
-			</data>
-			<key>FileURL</key>
-			<string>file://localhost/Users/allan/Documents/Work/Muckrock/redesign/patterns/scss/lib/_nav.scss</string>
-			<key>RelativePath</key>
-			<string>./scss/lib/_nav.scss</string>
-			<key>TypeID</key>
-			<string>_CFileLocator</string>
-			<key>Version</key>
-			<integer>1</integer>
-		</dict>
-		<dict>
-			<key>BookmarkData</key>
-			<data>
-			Ym9va1QEAAAAAAQQMAAAAAAAAAAAAAAAAAAAAAAAAAAAAAAAAAAA
-			AAAAAAAAAAAARAMAAAUAAAABAQAAVXNlcnMAAAAFAAAAAQEAAGFs
-			bGFuAAAACQAAAAEBAABEb2N1bWVudHMAAAAEAAAAAQEAAFdvcmsI
-			AAAAAQEAAE11Y2tyb2NrCAAAAAEBAABSZWRlc2lnbggAAAABAQAA
-			cGF0dGVybnMEAAAAAQEAAHNjc3MKAAAAAQEAAHN0eWxlLnNjc3MA
-			ACQAAAABBgAABAAAABQAAAAkAAAAOAAAAEQAAABUAAAAZAAAAHQA
-			AACAAAAACAAAAAQDAABXfgwAAAAAAAgAAAAEAwAAWn4MAAAAAAAI
-			AAAABAMAAK/oDQAAAAAACAAAAAQDAABqsBwAAAAAAAgAAAAEAwAA
-			31QnAAAAAAAIAAAABAMAALq3JwAAAAAACAAAAAQDAAAzoUoAAAAA
-			AAgAAAAEAwAAB75KAAAAAAAIAAAABAMAAGZeTgAAAAAAJAAAAAEG
-			AADAAAAA0AAAAOAAAADwAAAAAAEAABABAAAgAQAAMAEAAEABAAAI
-			AAAAAAQAAEG5h/3nAAAAGAAAAAECAAABAAAAAAAAAA8AAAAAAAAA
-			AAAAAAAAAAAAAAAAAQUAAAQAAAADAwAAAgAAAAQAAAADAwAABwAA
-			AAQAAAADAwAA9QEAAAwAAAABAQAATWFjaW50b3NoIEhECAAAAAQD
-			AAAAIMEMHAAAAAgAAAAABAAAQbksA70AAAAkAAAAAQEAADg3MUNG
-			MjQzLTM4QjYtMzdGMy1BQ0ZCLUU4OUJGQURDMjVEORgAAAABAgAA
-			gQAAAAEACADvFwAAAQAIAAAAAAAAAAAAAQAAAAEBAAAvAAAA1wAA
-			AAECAAA0NmI0ODBkZGFiYjkxNjMzNGVlNTYzMWM5N2Q2OTRjYjcy
-			ZjkxN2RkOzAwMDAwMDAwOzAwMDAwMDAwOzAwMDAwMDAwMDAwMDAw
-			MjA7Y29tLmFwcGxlLmFwcC1zYW5kYm94LnJlYWQtd3JpdGU7MDAw
-			MDAwMDE7MDEwMDAwMDI7MDAwMDAwMDAwMDRlNWU2NjsvdXNlcnMv
-			YWxsYW4vZG9jdW1lbnRzL3dvcmsvbXVja3JvY2svcmVkZXNpZ24v
-			cGF0dGVybnMvc2Nzcy9zdHlsZS5zY3NzAADYAAAA/v///wEAAAAA
-			AAAAEQAAAAQQAACUAAAAAAAAAAUQAABQAQAAAAAAABAQAACMAQAA
-			AAAAAEAQAAB8AQAAAAAAAFUQAAC0AQAAAAAAAFYQAACsAQAAAAAA
-			AAIgAABYAgAAAAAAABAgAADYAQAAAAAAABEgAAAMAgAAAAAAABIg
-			AADsAQAAAAAAABMgAAD8AQAAAAAAACAgAAA4AgAAAAAAADAgAACs
-			AQAAAAAAAAHAAADAAQAAAAAAABHAAAAUAAAAAAAAABLAAADMAQAA
-			AAAAAIDwAABkAgAAAAAAAA==
-			</data>
-			<key>FileURL</key>
-			<string>file://localhost/Users/allan/Documents/Work/Muckrock/Redesign/patterns/scss/style.scss</string>
-			<key>RelativePath</key>
-			<string>./scss/style.scss</string>
-			<key>TypeID</key>
-			<string>_CFileLocator</string>
-			<key>Version</key>
-			<integer>1</integer>
-		</dict>
-	</array>
+	<array/>
 	<key>OpenDocumentsExpanded</key>
 	<true/>
 	<key>OpenDocumentsVisible</key>
@@ -268,40 +24,169 @@
 	<array>
 		<dict>
 			<key>Date</key>
-<<<<<<< HEAD
-			<date>2014-08-09T18:13:05Z</date>
-=======
-			<date>2014-08-22T00:04:41Z</date>
->>>>>>> 181a8014
-			<key>Location</key>
-			<dict>
-				<key>BookmarkData</key>
-				<data>
-<<<<<<< HEAD
+			<date>2014-08-22T00:54:38Z</date>
+			<key>Location</key>
+			<dict>
+				<key>BookmarkData</key>
+				<data>
+				Ym9va2QDAAAAAAQQMAAAAAAAAAAAAAAAAAAAAAAAAAAA
+				AAAAAAAAAAAAAAAAAAAAbAIAAAUAAAABAQAAVXNlcnMA
+				AAAFAAAAAQEAAGFsbGFuAAAABgAAAAEBAAAuVHJhc2gA
+				ABoAAAABAQAAaW5kZXguaHRtbC5jb25mbGljdC50aGVp
+				cnMAABAAAAABBgAABAAAABQAAAAkAAAANAAAAAgAAAAE
+				AwAAV34MAAAAAAAIAAAABAMAAFp+DAAAAAAACAAAAAQD
+				AAD+kREAAAAAAAgAAAAEAwAAb5VbAAAAAAAQAAAAAQYA
+				AHAAAACAAAAAkAAAAKAAAAAIAAAAAAQAAEG5psv6AAAA
+				GAAAAAECAAABAAAAAAAAAA8AAAAAAAAAAAAAAAAAAAAE
+				AAAAAwMAAAIAAAAEAAAAAwMAAPUBAAAMAAAAAQEAAE1h
+				Y2ludG9zaCBIRAgAAAAEAwAAACDBDBwAAAAIAAAAAAQA
+				AEG5LAO9AAAAJAAAAAEBAAA4NzFDRjI0My0zOEI2LTM3
+				RjMtQUNGQi1FODlCRkFEQzI1RDkYAAAAAQIAAIEAAAAB
+				AAgA7xcAAAEACAAAAAAAAAAAAAEAAAABAQAALwAAAAAA
+				AAABBQAAvwAAAAECAAAzOGQ5MTlhNmQzMGY2YjExMGE3
+				MjRkZGM2MzY4ODRmY2Y5NTI1NWQ3OzAwMDAwMDAwOzAw
+				MDAwMDAwOzAwMDAwMDAwMDAwMDAwMjA7Y29tLmFwcGxl
+				LmFwcC1zYW5kYm94LnJlYWQtd3JpdGU7MDAwMDAwMDE7
+				MDEwMDAwMDI7MDAwMDAwMDAwMDViOTU2ZjsvdXNlcnMv
+				YWxsYW4vLnRyYXNoL2luZGV4Lmh0bWwuY29uZmxpY3Qu
+				dGhlaXJzAADAAAAA/v///wEAAAAAAAAADwAAAAQQAABY
+				AAAAAAAAAAUQAACwAAAAAAAAABAQAADYAAAAAAAAAEAQ
+				AADIAAAAAAAAAAIgAACQAQAAAAAAABAgAAAQAQAAAAAA
+				ABEgAABEAQAAAAAAABIgAAAkAQAAAAAAABMgAAA0AQAA
+				AAAAACAgAABwAQAAAAAAADAgAACcAQAAAAAAAAHAAAD4
+				AAAAAAAAABHAAAAUAAAAAAAAABLAAAAEAQAAAAAAAIDw
+				AACkAQAAAAAAAA==
+				</data>
+				<key>FileURL</key>
+				<string>file://localhost/Users/allan/.Trash/index.html.conflict.theirs</string>
+				<key>TypeID</key>
+				<string>_CFileLocator</string>
+				<key>Version</key>
+				<integer>1</integer>
+			</dict>
+		</dict>
+		<dict>
+			<key>Date</key>
+			<date>2014-08-22T00:54:34Z</date>
+			<key>Location</key>
+			<dict>
+				<key>BookmarkData</key>
+				<data>
+				Ym9va2QDAAAAAAQQMAAAAAAAAAAAAAAAAAAAAAAAAAAA
+				AAAAAAAAAAAAAAAAAAAAbAIAAAUAAAABAQAAVXNlcnMA
+				AAAFAAAAAQEAAGFsbGFuAAAABgAAAAEBAAAuVHJhc2gA
+				ABkAAAABAQAAc3R5bGUuY3NzLmNvbmZsaWN0LnRoZWly
+				cwAAABAAAAABBgAABAAAABQAAAAkAAAANAAAAAgAAAAE
+				AwAAV34MAAAAAAAIAAAABAMAAFp+DAAAAAAACAAAAAQD
+				AAD+kREAAAAAAAgAAAAEAwAAi5VbAAAAAAAQAAAAAQYA
+				AHAAAACAAAAAkAAAAKAAAAAIAAAAAAQAAEG5psw4AAAA
+				GAAAAAECAAABAAAAAAAAAA8AAAAAAAAAAAAAAAAAAAAE
+				AAAAAwMAAAIAAAAEAAAAAwMAAPUBAAAMAAAAAQEAAE1h
+				Y2ludG9zaCBIRAgAAAAEAwAAACDBDBwAAAAIAAAAAAQA
+				AEG5LAO9AAAAJAAAAAEBAAA4NzFDRjI0My0zOEI2LTM3
+				RjMtQUNGQi1FODlCRkFEQzI1RDkYAAAAAQIAAIEAAAAB
+				AAgA7xcAAAEACAAAAAAAAAAAAAEAAAABAQAALwAAAAAA
+				AAABBQAAvgAAAAECAAA1MDI1NjhkZTlmMTAyZjA4MThj
+				MzhkZWE2YjYxMzgzMTFlNGE3OWYwOzAwMDAwMDAwOzAw
+				MDAwMDAwOzAwMDAwMDAwMDAwMDAwMjA7Y29tLmFwcGxl
+				LmFwcC1zYW5kYm94LnJlYWQtd3JpdGU7MDAwMDAwMDE7
+				MDEwMDAwMDI7MDAwMDAwMDAwMDViOTU4YjsvdXNlcnMv
+				YWxsYW4vLnRyYXNoL3N0eWxlLmNzcy5jb25mbGljdC50
+				aGVpcnMAAADAAAAA/v///wEAAAAAAAAADwAAAAQQAABY
+				AAAAAAAAAAUQAACwAAAAAAAAABAQAADYAAAAAAAAAEAQ
+				AADIAAAAAAAAAAIgAACQAQAAAAAAABAgAAAQAQAAAAAA
+				ABEgAABEAQAAAAAAABIgAAAkAQAAAAAAABMgAAA0AQAA
+				AAAAACAgAABwAQAAAAAAADAgAACcAQAAAAAAAAHAAAD4
+				AAAAAAAAABHAAAAUAAAAAAAAABLAAAAEAQAAAAAAAIDw
+				AACkAQAAAAAAAA==
+				</data>
+				<key>FileURL</key>
+				<string>file://localhost/Users/allan/.Trash/style.css.conflict.theirs</string>
+				<key>TypeID</key>
+				<string>_CFileLocator</string>
+				<key>Version</key>
+				<integer>1</integer>
+			</dict>
+		</dict>
+		<dict>
+			<key>Date</key>
+			<date>2014-08-22T00:54:05Z</date>
+			<key>Location</key>
+			<dict>
+				<key>BookmarkData</key>
+				<data>
 				Ym9vawgEAAAAAAQQMAAAAAAAAAAAAAAAAAAAAAAAAAAA
 				AAAAAAAAAAAAAAAAAAAAEAMAAAUAAAABAQAAVXNlcnMA
 				AAAFAAAAAQEAAGFsbGFuAAAACQAAAAEBAABEb2N1bWVu
 				dHMAAAAEAAAAAQEAAFdvcmsIAAAAAQEAAE11Y2tyb2Nr
-				CAAAAAEBAABSZWRlc2lnbggAAAABAQAAcGF0dGVybnMK
+				CAAAAAEBAAByZWRlc2lnbggAAAABAQAAcGF0dGVybnMJ
+				AAAAAQEAAHN0eWxlLmNzcwAAACAAAAABBgAABAAAABQA
+				AAAkAAAAOAAAAEQAAABUAAAAZAAAAHQAAAAIAAAABAMA
+				AFd+DAAAAAAACAAAAAQDAABafgwAAAAAAAgAAAAEAwAA
+				r+gNAAAAAAAIAAAABAMAAGqwHAAAAAAACAAAAAQDAADf
+				VCcAAAAAAAgAAAAEAwAAurcnAAAAAAAIAAAABAMAADOh
+				SgAAAAAACAAAAAQDAABqlFsAAAAAACAAAAABBgAAsAAA
+				AMAAAADQAAAA4AAAAPAAAAAAAQAAEAEAACABAAAIAAAA
+				AAQAAEG5psoPAAAAGAAAAAECAAABAAAAAAAAAA8AAAAA
+				AAAAAAAAAAAAAAAEAAAAAwMAAAYAAAAEAAAAAwMAAPUB
+				AAAMAAAAAQEAAE1hY2ludG9zaCBIRAgAAAAEAwAAACDB
+				DBwAAAAIAAAAAAQAAEG5LAO9AAAAJAAAAAEBAAA4NzFD
+				RjI0My0zOEI2LTM3RjMtQUNGQi1FODlCRkFEQzI1RDkY
+				AAAAAQIAAIEAAAABAAgA7xcAAAEACAAAAAAAAAAAAAEA
+				AAABAQAALwAAAAAAAAABBQAA0QAAAAECAAA2OWQ2NzU1
+				ZGZiNmFiMWJhNWE1OTYxMDBlN2U0NjBjZjQ3ZTA3M2I5
+				OzAwMDAwMDAwOzAwMDAwMDAwOzAwMDAwMDAwMDAwMDAw
+				MjA7Y29tLmFwcGxlLmFwcC1zYW5kYm94LnJlYWQtd3Jp
+				dGU7MDAwMDAwMDE7MDEwMDAwMDI7MDAwMDAwMDAwMDVi
+				OTQ2YTsvdXNlcnMvYWxsYW4vZG9jdW1lbnRzL3dvcmsv
+				bXVja3JvY2svcmVkZXNpZ24vcGF0dGVybnMvc3R5bGUu
+				Y3NzAAAAAMAAAAD+////AQAAAAAAAAAPAAAABBAAAIgA
+				AAAAAAAABRAAADABAAAAAAAAEBAAAGgBAAAAAAAAQBAA
+				AFgBAAAAAAAAAiAAACACAAAAAAAAECAAAKABAAAAAAAA
+				ESAAANQBAAAAAAAAEiAAALQBAAAAAAAAEyAAAMQBAAAA
+				AAAAICAAAAACAAAAAAAAMCAAACwCAAAAAAAAAcAAAIgB
+				AAAAAAAAEcAAABQAAAAAAAAAEsAAAJQBAAAAAAAAgPAA
+				ADQCAAAAAAAA
+				</data>
+				<key>FileURL</key>
+				<string>file://localhost/Users/allan/Documents/Work/Muckrock/redesign/patterns/style.css</string>
+				<key>TypeID</key>
+				<string>_CFileLocator</string>
+				<key>Version</key>
+				<integer>1</integer>
+			</dict>
+		</dict>
+		<dict>
+			<key>Date</key>
+			<date>2014-08-22T00:52:34Z</date>
+			<key>Location</key>
+			<dict>
+				<key>BookmarkData</key>
+				<data>
+				Ym9vawgEAAAAAAQQMAAAAAAAAAAAAAAAAAAAAAAAAAAA
+				AAAAAAAAAAAAAAAAAAAAEAMAAAUAAAABAQAAVXNlcnMA
+				AAAFAAAAAQEAAGFsbGFuAAAACQAAAAEBAABEb2N1bWVu
+				dHMAAAAEAAAAAQEAAFdvcmsIAAAAAQEAAE11Y2tyb2Nr
+				CAAAAAEBAAByZWRlc2lnbggAAAABAQAAcGF0dGVybnMK
 				AAAAAQEAAGluZGV4Lmh0bWwAACAAAAABBgAABAAAABQA
 				AAAkAAAAOAAAAEQAAABUAAAAZAAAAHQAAAAIAAAABAMA
 				AFd+DAAAAAAACAAAAAQDAABafgwAAAAAAAgAAAAEAwAA
 				r+gNAAAAAAAIAAAABAMAAGqwHAAAAAAACAAAAAQDAADf
 				VCcAAAAAAAgAAAAEAwAAurcnAAAAAAAIAAAABAMAADOh
-				SgAAAAAACAAAAAQDAACZoUoAAAAAACAAAAABBgAAsAAA
+				SgAAAAAACAAAAAQDAACBlFsAAAAAACAAAAABBgAAsAAA
 				AMAAAADQAAAA4AAAAPAAAAAAAQAAEAEAACABAAAIAAAA
-				AAQAAEG5h/2iAAAAGAAAAAECAAABAAAAAAAAAA8AAAAA
+				AAQAAEG5psoPAAAAGAAAAAECAAABAAAAAAAAAA8AAAAA
 				AAAAAAAAAAAAAAAEAAAAAwMAAAYAAAAEAAAAAwMAAPUB
 				AAAMAAAAAQEAAE1hY2ludG9zaCBIRAgAAAAEAwAAACDB
 				DBwAAAAIAAAAAAQAAEG5LAO9AAAAJAAAAAEBAAA4NzFD
 				RjI0My0zOEI2LTM3RjMtQUNGQi1FODlCRkFEQzI1RDkY
 				AAAAAQIAAIEAAAABAAgA7xcAAAEACAAAAAAAAAAAAAEA
-				AAABAQAALwAAAAAAAAABBQAA0gAAAAECAABkM2E1NWNl
-				MWZlZWZhNmFmODBmN2Q2ZGY3ZGNmM2E4MThiMjAyM2Mw
+				AAABAQAALwAAAAAAAAABBQAA0gAAAAECAAA2ZWMwNmM3
+				OGZhMDk5MmM2YTMzYTY0NjIyZGE3NDE0Y2FhYmUxNDE1
 				OzAwMDAwMDAwOzAwMDAwMDAwOzAwMDAwMDAwMDAwMDAw
 				MjA7Y29tLmFwcGxlLmFwcC1zYW5kYm94LnJlYWQtd3Jp
-				dGU7MDAwMDAwMDE7MDEwMDAwMDI7MDAwMDAwMDAwMDRh
-				YTE5OTsvdXNlcnMvYWxsYW4vZG9jdW1lbnRzL3dvcmsv
+				dGU7MDAwMDAwMDE7MDEwMDAwMDI7MDAwMDAwMDAwMDVi
+				OTQ4MTsvdXNlcnMvYWxsYW4vZG9jdW1lbnRzL3dvcmsv
 				bXVja3JvY2svcmVkZXNpZ24vcGF0dGVybnMvaW5kZXgu
 				aHRtbAAAAMAAAAD+////AQAAAAAAAAAPAAAABBAAAIgA
 				AAAAAAAABRAAADABAAAAAAAAEBAAAGgBAAAAAAAAQBAA
@@ -312,8 +197,20 @@
 				ADQCAAAAAAAA
 				</data>
 				<key>FileURL</key>
-				<string>file://localhost/Users/allan/Documents/Work/Muckrock/Redesign/patterns/index.html</string>
-=======
+				<string>file://localhost/Users/allan/Documents/Work/Muckrock/redesign/patterns/index.html</string>
+				<key>TypeID</key>
+				<string>_CFileLocator</string>
+				<key>Version</key>
+				<integer>1</integer>
+			</dict>
+		</dict>
+		<dict>
+			<key>Date</key>
+			<date>2014-08-22T00:04:41Z</date>
+			<key>Location</key>
+			<dict>
+				<key>BookmarkData</key>
+				<data>
 				Ym9va1gEAAAAAAQQMAAAAAAAAAAAAAAAAAAAAAAAAAAA
 				AAAAAAAAAAAAAAAAAAAAYAMAAAUAAAABAQAAVXNlcnMA
 				AAAFAAAAAQEAAGFsbGFuAAAACQAAAAEBAABEb2N1bWVu
@@ -326,20 +223,20 @@
 				6A0AAAAAAAgAAAAEAwAAarAcAAAAAAAIAAAABAMAAN9U
 				JwAAAAAACAAAAAQDAAC6tycAAAAAAAgAAAAEAwAAM6FK
 				AAAAAAAIAAAABAMAAAe+SgAAAAAACAAAAAQDAAANEVMA
-				AAAAAAgAAAAEAwAAjA5SAAAAAAAoAAAAAQYAANAAAADg
+				AAAAAAgAAAAEAwAAZJRbAAAAAAAoAAAAAQYAANAAAADg
 				AAAA8AAAAAABAAAQAQAAIAEAADABAABAAQAAUAEAAGAB
-				AAAIAAAAAAQAAEG5l8jbAAAAGAAAAAECAAABAAAAAAAA
+				AAAIAAAAAAQAAEG5psoPAAAAGAAAAAECAAABAAAAAAAA
 				AA8AAAAAAAAAAAAAAAAAAAAEAAAAAwMAAAgAAAAEAAAA
 				AwMAAPUBAAAMAAAAAQEAAE1hY2ludG9zaCBIRAgAAAAE
 				AwAAACDBDBwAAAAIAAAAAAQAAEG5LAO9AAAAJAAAAAEB
 				AAA4NzFDRjI0My0zOEI2LTM3RjMtQUNGQi1FODlCRkFE
 				QzI1RDkYAAAAAQIAAIEAAAABAAgA7xcAAAEACAAAAAAA
-				AAAAAAEAAAABAQAALwAAAAAAAAABBQAA2gAAAAECAAAw
-				OWQ2ZTU2NzZhNjIyZTliNTYxYWViOGZhODU4NmI3ODgy
-				YThiYmQ3OzAwMDAwMDAwOzAwMDAwMDAwOzAwMDAwMDAw
+				AAAAAAEAAAABAQAALwAAAAAAAAABBQAA2gAAAAECAABk
+				ZDMzMjQwNjQ5NWM4YTY4MjNiMTc4NTY2NWQ1MTk1MDA4
+				NDIwY2FmOzAwMDAwMDAwOzAwMDAwMDAwOzAwMDAwMDAw
 				MDAwMDAwMjA7Y29tLmFwcGxlLmFwcC1zYW5kYm94LnJl
 				YWQtd3JpdGU7MDAwMDAwMDE7MDEwMDAwMDI7MDAwMDAw
-				MDAwMDUyMGU4YzsvdXNlcnMvYWxsYW4vZG9jdW1lbnRz
+				MDAwMDViOTQ2NDsvdXNlcnMvYWxsYW4vZG9jdW1lbnRz
 				L3dvcmsvbXVja3JvY2svcmVkZXNpZ24vcGF0dGVybnMv
 				c2Nzcy9saWIvX25hdi5zY3NzAAAAwAAAAP7///8BAAAA
 				AAAAAA8AAAAEEAAAoAAAAAAAAAAFEAAAcAEAAAAAAAAQ
@@ -351,18 +248,14 @@
 				</data>
 				<key>FileURL</key>
 				<string>file://localhost/Users/allan/Documents/Work/Muckrock/redesign/patterns/scss/lib/_nav.scss</string>
->>>>>>> 181a8014
-				<key>TypeID</key>
-				<string>_CFileLocator</string>
-				<key>Version</key>
-				<integer>1</integer>
-			</dict>
-		</dict>
-		<dict>
-			<key>Date</key>
-<<<<<<< HEAD
-			<date>2014-08-09T18:13:05Z</date>
-=======
+				<key>TypeID</key>
+				<string>_CFileLocator</string>
+				<key>Version</key>
+				<integer>1</integer>
+			</dict>
+		</dict>
+		<dict>
+			<key>Date</key>
 			<date>2014-08-22T00:04:38Z</date>
 			<key>Location</key>
 			<dict>
@@ -380,20 +273,20 @@
 				AwAAr+gNAAAAAAAIAAAABAMAAGqwHAAAAAAACAAAAAQD
 				AADfVCcAAAAAAAgAAAAEAwAAurcnAAAAAAAIAAAABAMA
 				ADOhSgAAAAAACAAAAAQDAAAHvkoAAAAAAAgAAAAEAwAA
-				DRFTAAAAAAAIAAAABAMAAIoOUgAAAAAAKAAAAAEGAADU
+				DRFTAAAAAAAIAAAABAMAAGOUWwAAAAAAKAAAAAEGAADU
 				AAAA5AAAAPQAAAAEAQAAFAEAACQBAAA0AQAARAEAAFQB
-				AABkAQAACAAAAAAEAABBuZfI2wAAABgAAAABAgAAAQAA
+				AABkAQAACAAAAAAEAABBuabKDwAAABgAAAABAgAAAQAA
 				AAAAAAAPAAAAAAAAAAAAAAAAAAAABAAAAAMDAAAIAAAA
 				BAAAAAMDAAD1AQAADAAAAAEBAABNYWNpbnRvc2ggSEQI
 				AAAABAMAAAAgwQwcAAAACAAAAAAEAABBuSwDvQAAACQA
 				AAABAQAAODcxQ0YyNDMtMzhCNi0zN0YzLUFDRkItRTg5
 				QkZBREMyNUQ5GAAAAAECAACBAAAAAQAIAO8XAAABAAgA
 				AAAAAAAAAAABAAAAAQEAAC8AAAAAAAAAAQUAAN4AAAAB
-				AgAAZDU3YTI5NzU5NTVlMTMzZWZlMTFiNmI5M2U4NDFh
-				MzMwYzlhODI4YzswMDAwMDAwMDswMDAwMDAwMDswMDAw
+				AgAAYTc1ODUwYWJlZmVlMTQ5M2NmZjlkZjIzYjYyZTBi
+				MzcyZDZjZDZmMDswMDAwMDAwMDswMDAwMDAwMDswMDAw
 				MDAwMDAwMDAwMDIwO2NvbS5hcHBsZS5hcHAtc2FuZGJv
 				eC5yZWFkLXdyaXRlOzAwMDAwMDAxOzAxMDAwMDAyOzAw
-				MDAwMDAwMDA1MjBlOGE7L3VzZXJzL2FsbGFuL2RvY3Vt
+				MDAwMDAwMDA1Yjk0NjM7L3VzZXJzL2FsbGFuL2RvY3Vt
 				ZW50cy93b3JrL211Y2tyb2NrL3JlZGVzaWduL3BhdHRl
 				cm5zL3Njc3MvbGliL19sYXlvdXRzLnNjc3MAAADAAAAA
 				/v///wEAAAAAAAAADwAAAAQQAACkAAAAAAAAAAUQAAB0
@@ -414,7 +307,6 @@
 		<dict>
 			<key>Date</key>
 			<date>2014-08-22T00:04:38Z</date>
->>>>>>> 181a8014
 			<key>Location</key>
 			<dict>
 				<key>BookmarkData</key>
@@ -423,51 +315,29 @@
 				AAAAAAAAAAAAAAAAAAAAOAMAAAUAAAABAQAAVXNlcnMA
 				AAAFAAAAAQEAAGFsbGFuAAAACQAAAAEBAABEb2N1bWVu
 				dHMAAAAEAAAAAQEAAFdvcmsIAAAAAQEAAE11Y2tyb2Nr
-<<<<<<< HEAD
-				CAAAAAEBAABSZWRlc2lnbggAAAABAQAAcGF0dGVybnME
-				AAAAAQEAAHNjc3MKAAAAAQEAAHN0eWxlLnNjc3MAACQA
-=======
 				CAAAAAEBAAByZWRlc2lnbggAAAABAQAAcGF0dGVybnME
 				AAAAAQEAAHNjc3MKAAAAAQEAAF9ncmlkLnNjc3MAACQA
->>>>>>> 181a8014
 				AAABBgAABAAAABQAAAAkAAAAOAAAAEQAAABUAAAAZAAA
 				AHQAAACAAAAACAAAAAQDAABXfgwAAAAAAAgAAAAEAwAA
 				Wn4MAAAAAAAIAAAABAMAAK/oDQAAAAAACAAAAAQDAABq
 				sBwAAAAAAAgAAAAEAwAA31QnAAAAAAAIAAAABAMAALq3
 				JwAAAAAACAAAAAQDAAAzoUoAAAAAAAgAAAAEAwAAB75K
-<<<<<<< HEAD
-				AAAAAAAIAAAABAMAAGZeTgAAAAAAJAAAAAEGAADAAAAA
+				AAAAAAAIAAAABAMAAGKUWwAAAAAAJAAAAAEGAADAAAAA
 				0AAAAOAAAADwAAAAAAEAABABAAAgAQAAMAEAAEABAAAI
-				AAAAAAQAAEG5h/3nAAAAGAAAAAECAAABAAAAAAAAAA8A
-=======
-				AAAAAAAIAAAABAMAAHW+SgAAAAAAJAAAAAEGAADAAAAA
-				0AAAAOAAAADwAAAAAAEAABABAAAgAQAAMAEAAEABAAAI
-				AAAAAAQAAEG5iBh9AAAAGAAAAAECAAABAAAAAAAAAA8A
->>>>>>> 181a8014
+				AAAAAAQAAEG5psoPAAAAGAAAAAECAAABAAAAAAAAAA8A
 				AAAAAAAAAAAAAAAAAAAEAAAAAwMAAAcAAAAEAAAAAwMA
 				APUBAAAMAAAAAQEAAE1hY2ludG9zaCBIRAgAAAAEAwAA
 				ACDBDBwAAAAIAAAAAAQAAEG5LAO9AAAAJAAAAAEBAAA4
 				NzFDRjI0My0zOEI2LTM3RjMtQUNGQi1FODlCRkFEQzI1
 				RDkYAAAAAQIAAIEAAAABAAgA7xcAAAEACAAAAAAAAAAA
-<<<<<<< HEAD
-				AAEAAAABAQAALwAAAAAAAAABBQAA1wAAAAECAAA0NmI0
-				ODBkZGFiYjkxNjMzNGVlNTYzMWM5N2Q2OTRjYjcyZjkx
-				N2RkOzAwMDAwMDAwOzAwMDAwMDAwOzAwMDAwMDAwMDAw
+				AAEAAAABAQAALwAAAAAAAAABBQAA1wAAAAECAABjODJh
+				YTZlOGQ0ZjZkOWI1OWNjYzlmZjU1NTllZjdiMDhhZTdh
+				NmUxOzAwMDAwMDAwOzAwMDAwMDAwOzAwMDAwMDAwMDAw
 				MDAwMjA7Y29tLmFwcGxlLmFwcC1zYW5kYm94LnJlYWQt
 				d3JpdGU7MDAwMDAwMDE7MDEwMDAwMDI7MDAwMDAwMDAw
-				MDRlNWU2NjsvdXNlcnMvYWxsYW4vZG9jdW1lbnRzL3dv
-				cmsvbXVja3JvY2svcmVkZXNpZ24vcGF0dGVybnMvc2Nz
-				cy9zdHlsZS5zY3NzAADAAAAA/v///wEAAAAAAAAADwAA
-=======
-				AAEAAAABAQAALwAAAAAAAAABBQAA1wAAAAECAABhYjQ5
-				OWQxMjg4OTM3ZmNjZmFiNDJhNWRiMTFhMDhhYWRlNDcy
-				ZTU3OzAwMDAwMDAwOzAwMDAwMDAwOzAwMDAwMDAwMDAw
-				MDAwMjA7Y29tLmFwcGxlLmFwcC1zYW5kYm94LnJlYWQt
-				d3JpdGU7MDAwMDAwMDE7MDEwMDAwMDI7MDAwMDAwMDAw
-				MDRhYmU3NTsvdXNlcnMvYWxsYW4vZG9jdW1lbnRzL3dv
+				MDViOTQ2MjsvdXNlcnMvYWxsYW4vZG9jdW1lbnRzL3dv
 				cmsvbXVja3JvY2svcmVkZXNpZ24vcGF0dGVybnMvc2Nz
 				cy9fZ3JpZC5zY3NzAADAAAAA/v///wEAAAAAAAAADwAA
->>>>>>> 181a8014
 				AAQQAACUAAAAAAAAAAUQAABQAQAAAAAAABAQAACMAQAA
 				AAAAAEAQAAB8AQAAAAAAAAIgAABEAgAAAAAAABAgAADE
 				AQAAAAAAABEgAAD4AQAAAAAAABIgAADYAQAAAAAAABMg
@@ -476,345 +346,16 @@
 				AAAAAIDwAABYAgAAAAAAAA==
 				</data>
 				<key>FileURL</key>
-<<<<<<< HEAD
-				<string>file://localhost/Users/allan/Documents/Work/Muckrock/Redesign/patterns/scss/style.scss</string>
-=======
 				<string>file://localhost/Users/allan/Documents/Work/Muckrock/redesign/patterns/scss/_grid.scss</string>
->>>>>>> 181a8014
-				<key>TypeID</key>
-				<string>_CFileLocator</string>
-				<key>Version</key>
-				<integer>1</integer>
-			</dict>
-		</dict>
-		<dict>
-			<key>Date</key>
-<<<<<<< HEAD
-			<date>2014-08-09T18:13:05Z</date>
-=======
-			<date>2014-08-22T00:04:38Z</date>
->>>>>>> 181a8014
-			<key>Location</key>
-			<dict>
-				<key>BookmarkData</key>
-				<data>
-				Ym9vawgEAAAAAAQQMAAAAAAAAAAAAAAAAAAAAAAAAAAA
-				AAAAAAAAAAAAAAAAAAAAEAMAAAUAAAABAQAAVXNlcnMA
-				AAAFAAAAAQEAAGFsbGFuAAAACQAAAAEBAABEb2N1bWVu
-				dHMAAAAEAAAAAQEAAFdvcmsIAAAAAQEAAE11Y2tyb2Nr
-<<<<<<< HEAD
-				CAAAAAEBAABSZWRlc2lnbggAAAABAQAAcGF0dGVybnMM
-				AAAAAQEAAHNhbXBsZTMuaHRtbCAAAAABBgAABAAAABQA
-				AAAkAAAAOAAAAEQAAABUAAAAZAAAAHQAAAAIAAAABAMA
-				AFd+DAAAAAAACAAAAAQDAABafgwAAAAAAAgAAAAEAwAA
-				r+gNAAAAAAAIAAAABAMAAGqwHAAAAAAACAAAAAQDAADf
-				VCcAAAAAAAgAAAAEAwAAurcnAAAAAAAIAAAABAMAADOh
-				SgAAAAAACAAAAAQDAADcCVEAAAAAACAAAAABBgAAsAAA
-				AMAAAADQAAAA4AAAAPAAAAAAAQAAEAEAACABAAAIAAAA
-				AAQAAEG5lTUQAAAAGAAAAAECAAABAAAAAAAAAA8AAAAA
-				AAAAAAAAAAAAAAAEAAAAAwMAAAYAAAAEAAAAAwMAAPUB
-				AAAMAAAAAQEAAE1hY2ludG9zaCBIRAgAAAAEAwAAACDB
-				DBwAAAAIAAAAAAQAAEG5LAO9AAAAJAAAAAEBAAA4NzFD
-				RjI0My0zOEI2LTM3RjMtQUNGQi1FODlCRkFEQzI1RDkY
-				AAAAAQIAAIEAAAABAAgA7xcAAAEACAAAAAAAAAAAAAEA
-				AAABAQAALwAAAAAAAAABBQAA1AAAAAECAAA3MDZlN2Zm
-				OTg3MmYwYmI5MGVmNWE1NWE5OWU0ODcyZTE2OWU5MGJk
-				OzAwMDAwMDAwOzAwMDAwMDAwOzAwMDAwMDAwMDAwMDAw
-				MjA7Y29tLmFwcGxlLmFwcC1zYW5kYm94LnJlYWQtd3Jp
-				dGU7MDAwMDAwMDE7MDEwMDAwMDI7MDAwMDAwMDAwMDUx
-				MDlkYzsvdXNlcnMvYWxsYW4vZG9jdW1lbnRzL3dvcmsv
-				bXVja3JvY2svcmVkZXNpZ24vcGF0dGVybnMvc2FtcGxl
-				My5odG1sAMAAAAD+////AQAAAAAAAAAPAAAABBAAAIgA
-				AAAAAAAABRAAADABAAAAAAAAEBAAAGgBAAAAAAAAQBAA
-				AFgBAAAAAAAAAiAAACACAAAAAAAAECAAAKABAAAAAAAA
-				ESAAANQBAAAAAAAAEiAAALQBAAAAAAAAEyAAAMQBAAAA
-				AAAAICAAAAACAAAAAAAAMCAAACwCAAAAAAAAAcAAAIgB
-				AAAAAAAAEcAAABQAAAAAAAAAEsAAAJQBAAAAAAAAgPAA
-				ADQCAAAAAAAA
-				</data>
-				<key>FileURL</key>
-				<string>file://localhost/Users/allan/Documents/Work/Muckrock/Redesign/patterns/sample3.html</string>
-				<key>TypeID</key>
-				<string>_CFileLocator</string>
-				<key>Version</key>
-				<integer>1</integer>
-			</dict>
-		</dict>
-		<dict>
-			<key>Date</key>
-			<date>2014-08-09T18:13:05Z</date>
-			<key>Location</key>
-			<dict>
-				<key>BookmarkData</key>
-				<data>
-				Ym9vawgEAAAAAAQQMAAAAAAAAAAAAAAAAAAAAAAAAAAA
-				AAAAAAAAAAAAAAAAAAAAEAMAAAUAAAABAQAAVXNlcnMA
-				AAAFAAAAAQEAAGFsbGFuAAAACQAAAAEBAABEb2N1bWVu
-				dHMAAAAEAAAAAQEAAFdvcmsIAAAAAQEAAE11Y2tyb2Nr
-				CAAAAAEBAABSZWRlc2lnbggAAAABAQAAcGF0dGVybnMM
-				AAAAAQEAAHNhbXBsZTIuaHRtbCAAAAABBgAABAAAABQA
-=======
-				CAAAAAEBAAByZWRlc2lnbggAAAABAQAAcGF0dGVybnMJ
-				AAAAAQEAAHN0eWxlLmNzcwAAACAAAAABBgAABAAAABQA
->>>>>>> 181a8014
-				AAAkAAAAOAAAAEQAAABUAAAAZAAAAHQAAAAIAAAABAMA
-				AFd+DAAAAAAACAAAAAQDAABafgwAAAAAAAgAAAAEAwAA
-				r+gNAAAAAAAIAAAABAMAAGqwHAAAAAAACAAAAAQDAADf
-				VCcAAAAAAAgAAAAEAwAAurcnAAAAAAAIAAAABAMAADOh
-<<<<<<< HEAD
-				SgAAAAAACAAAAAQDAAANBFEAAAAAACAAAAABBgAAsAAA
-				AMAAAADQAAAA4AAAAPAAAAAAAQAAEAEAACABAAAIAAAA
-				AAQAAEG5lTA0AAAAGAAAAAECAAABAAAAAAAAAA8AAAAA
-=======
-				SgAAAAAACAAAAAQDAACUDlIAAAAAACAAAAABBgAAsAAA
-				AMAAAADQAAAA4AAAAPAAAAAAAQAAEAEAACABAAAIAAAA
-				AAQAAEG5l8jbAAAAGAAAAAECAAABAAAAAAAAAA8AAAAA
->>>>>>> 181a8014
-				AAAAAAAAAAAAAAAEAAAAAwMAAAYAAAAEAAAAAwMAAPUB
-				AAAMAAAAAQEAAE1hY2ludG9zaCBIRAgAAAAEAwAAACDB
-				DBwAAAAIAAAAAAQAAEG5LAO9AAAAJAAAAAEBAAA4NzFD
-				RjI0My0zOEI2LTM3RjMtQUNGQi1FODlCRkFEQzI1RDkY
-				AAAAAQIAAIEAAAABAAgA7xcAAAEACAAAAAAAAAAAAAEA
-<<<<<<< HEAD
-				AAABAQAALwAAAAAAAAABBQAA1AAAAAECAABkNWVmMzFh
-				MjY4ZmFhY2QzNWY2NmU5OWYzYzZlNzhlZGIyNmY2MTc4
-				OzAwMDAwMDAwOzAwMDAwMDAwOzAwMDAwMDAwMDAwMDAw
-				MjA7Y29tLmFwcGxlLmFwcC1zYW5kYm94LnJlYWQtd3Jp
-				dGU7MDAwMDAwMDE7MDEwMDAwMDI7MDAwMDAwMDAwMDUx
-				MDQwZDsvdXNlcnMvYWxsYW4vZG9jdW1lbnRzL3dvcmsv
-				bXVja3JvY2svcmVkZXNpZ24vcGF0dGVybnMvc2FtcGxl
-				Mi5odG1sAMAAAAD+////AQAAAAAAAAAPAAAABBAAAIgA
-=======
-				AAABAQAALwAAAAAAAAABBQAA0QAAAAECAABlNjZhOTk0
-				NjM5ZGE4OTAyZDNmMDY1MTU3MTJmMzM4MDAxODQ2ZmY1
-				OzAwMDAwMDAwOzAwMDAwMDAwOzAwMDAwMDAwMDAwMDAw
-				MjA7Y29tLmFwcGxlLmFwcC1zYW5kYm94LnJlYWQtd3Jp
-				dGU7MDAwMDAwMDE7MDEwMDAwMDI7MDAwMDAwMDAwMDUy
-				MGU5NDsvdXNlcnMvYWxsYW4vZG9jdW1lbnRzL3dvcmsv
-				bXVja3JvY2svcmVkZXNpZ24vcGF0dGVybnMvc3R5bGUu
-				Y3NzAAAAAMAAAAD+////AQAAAAAAAAAPAAAABBAAAIgA
->>>>>>> 181a8014
-				AAAAAAAABRAAADABAAAAAAAAEBAAAGgBAAAAAAAAQBAA
-				AFgBAAAAAAAAAiAAACACAAAAAAAAECAAAKABAAAAAAAA
-				ESAAANQBAAAAAAAAEiAAALQBAAAAAAAAEyAAAMQBAAAA
-				AAAAICAAAAACAAAAAAAAMCAAACwCAAAAAAAAAcAAAIgB
-				AAAAAAAAEcAAABQAAAAAAAAAEsAAAJQBAAAAAAAAgPAA
-				ADQCAAAAAAAA
-				</data>
-				<key>FileURL</key>
-<<<<<<< HEAD
-				<string>file://localhost/Users/allan/Documents/Work/Muckrock/Redesign/patterns/sample2.html</string>
-				<key>TypeID</key>
-				<string>_CFileLocator</string>
-				<key>Version</key>
-				<integer>1</integer>
-			</dict>
-		</dict>
-		<dict>
-			<key>Date</key>
-			<date>2014-08-09T18:13:05Z</date>
-			<key>Location</key>
-			<dict>
-				<key>BookmarkData</key>
-				<data>
-				Ym9vawgEAAAAAAQQMAAAAAAAAAAAAAAAAAAAAAAAAAAA
-				AAAAAAAAAAAAAAAAAAAAEAMAAAUAAAABAQAAVXNlcnMA
-				AAAFAAAAAQEAAGFsbGFuAAAACQAAAAEBAABEb2N1bWVu
-				dHMAAAAEAAAAAQEAAFdvcmsIAAAAAQEAAE11Y2tyb2Nr
-				CAAAAAEBAABSZWRlc2lnbggAAAABAQAAcGF0dGVybnMM
-				AAAAAQEAAHNhbXBsZTEuaHRtbCAAAAABBgAABAAAABQA
-				AAAkAAAAOAAAAEQAAABUAAAAZAAAAHQAAAAIAAAABAMA
-				AFd+DAAAAAAACAAAAAQDAABafgwAAAAAAAgAAAAEAwAA
-				r+gNAAAAAAAIAAAABAMAAGqwHAAAAAAACAAAAAQDAADf
-				VCcAAAAAAAgAAAAEAwAAurcnAAAAAAAIAAAABAMAADOh
-				SgAAAAAACAAAAAQDAAB87VAAAAAAACAAAAABBgAAsAAA
-				AMAAAADQAAAA4AAAAPAAAAAAAQAAEAEAACABAAAIAAAA
-				AAQAAEG5lR9XAAAAGAAAAAECAAABAAAAAAAAAA8AAAAA
-				AAAAAAAAAAAAAAAEAAAAAwMAAAYAAAAEAAAAAwMAAPUB
-				AAAMAAAAAQEAAE1hY2ludG9zaCBIRAgAAAAEAwAAACDB
-				DBwAAAAIAAAAAAQAAEG5LAO9AAAAJAAAAAEBAAA4NzFD
-				RjI0My0zOEI2LTM3RjMtQUNGQi1FODlCRkFEQzI1RDkY
-				AAAAAQIAAIEAAAABAAgA7xcAAAEACAAAAAAAAAAAAAEA
-				AAABAQAALwAAAAAAAAABBQAA1AAAAAECAAA1MjI5Y2Qw
-				NWJhZWYzOGY1ZWMzZTE1ZDM2NzdkNTJlY2UyYjhjZTRi
-				OzAwMDAwMDAwOzAwMDAwMDAwOzAwMDAwMDAwMDAwMDAw
-				MjA7Y29tLmFwcGxlLmFwcC1zYW5kYm94LnJlYWQtd3Jp
-				dGU7MDAwMDAwMDE7MDEwMDAwMDI7MDAwMDAwMDAwMDUw
-				ZWQ3YzsvdXNlcnMvYWxsYW4vZG9jdW1lbnRzL3dvcmsv
-				bXVja3JvY2svcmVkZXNpZ24vcGF0dGVybnMvc2FtcGxl
-				MS5odG1sAMAAAAD+////AQAAAAAAAAAPAAAABBAAAIgA
-				AAAAAAAABRAAADABAAAAAAAAEBAAAGgBAAAAAAAAQBAA
-				AFgBAAAAAAAAAiAAACACAAAAAAAAECAAAKABAAAAAAAA
-				ESAAANQBAAAAAAAAEiAAALQBAAAAAAAAEyAAAMQBAAAA
-				AAAAICAAAAACAAAAAAAAMCAAACwCAAAAAAAAAcAAAIgB
-				AAAAAAAAEcAAABQAAAAAAAAAEsAAAJQBAAAAAAAAgPAA
-				ADQCAAAAAAAA
-				</data>
-				<key>FileURL</key>
-				<string>file://localhost/Users/allan/Documents/Work/Muckrock/Redesign/patterns/sample1.html</string>
-=======
-				<string>file://localhost/Users/allan/Documents/Work/Muckrock/redesign/patterns/style.css</string>
->>>>>>> 181a8014
-				<key>TypeID</key>
-				<string>_CFileLocator</string>
-				<key>Version</key>
-				<integer>1</integer>
-			</dict>
-		</dict>
-		<dict>
-			<key>Date</key>
-<<<<<<< HEAD
-			<date>2014-08-09T18:13:05Z</date>
-			<key>Location</key>
-			<dict>
-				<key>BookmarkData</key>
-				<data>
-				Ym9vazAEAAAAAAQQMAAAAAAAAAAAAAAAAAAAAAAAAAAA
-				AAAAAAAAAAAAAAAAAAAAOAMAAAUAAAABAQAAVXNlcnMA
-				AAAFAAAAAQEAAGFsbGFuAAAACQAAAAEBAABEb2N1bWVu
-				dHMAAAAEAAAAAQEAAFdvcmsIAAAAAQEAAE11Y2tyb2Nr
-				CAAAAAEBAABSZWRlc2lnbggAAAABAQAAcGF0dGVybnME
-				AAAAAQEAAHNjc3MJAAAAAQEAAF9uYXYuc2NzcwAAACQA
-				AAABBgAABAAAABQAAAAkAAAAOAAAAEQAAABUAAAAZAAA
-				AHQAAACAAAAACAAAAAQDAABXfgwAAAAAAAgAAAAEAwAA
-				Wn4MAAAAAAAIAAAABAMAAK/oDQAAAAAACAAAAAQDAABq
-				sBwAAAAAAAgAAAAEAwAA31QnAAAAAAAIAAAABAMAALq3
-				JwAAAAAACAAAAAQDAAAzoUoAAAAAAAgAAAAEAwAAB75K
-				AAAAAAAIAAAABAMAAMYHUAAAAAAAJAAAAAEGAADAAAAA
-				0AAAAOAAAADwAAAAAAEAABABAAAgAQAAMAEAAEABAAAI
-				AAAAAAQAAEG5lBJjAAAAGAAAAAECAAABAAAAAAAAAA8A
-				AAAAAAAAAAAAAAAAAAAEAAAAAwMAAAcAAAAEAAAAAwMA
-				APUBAAAMAAAAAQEAAE1hY2ludG9zaCBIRAgAAAAEAwAA
-				ACDBDBwAAAAIAAAAAAQAAEG5LAO9AAAAJAAAAAEBAAA4
-				NzFDRjI0My0zOEI2LTM3RjMtQUNGQi1FODlCRkFEQzI1
-				RDkYAAAAAQIAAIEAAAABAAgA7xcAAAEACAAAAAAAAAAA
-				AAEAAAABAQAALwAAAAAAAAABBQAA1gAAAAECAAA3ZWUw
-				YWZkN2Q1N2I0OGQ5YzBhOTAxMWQ4MmVmOGJmMDczY2Qy
-				MDMxOzAwMDAwMDAwOzAwMDAwMDAwOzAwMDAwMDAwMDAw
-				MDAwMjA7Y29tLmFwcGxlLmFwcC1zYW5kYm94LnJlYWQt
-				d3JpdGU7MDAwMDAwMDE7MDEwMDAwMDI7MDAwMDAwMDAw
-				MDUwMDdjNjsvdXNlcnMvYWxsYW4vZG9jdW1lbnRzL3dv
-				cmsvbXVja3JvY2svcmVkZXNpZ24vcGF0dGVybnMvc2Nz
-				cy9fbmF2LnNjc3MAAADAAAAA/v///wEAAAAAAAAADwAA
-				AAQQAACUAAAAAAAAAAUQAABQAQAAAAAAABAQAACMAQAA
-				AAAAAEAQAAB8AQAAAAAAAAIgAABEAgAAAAAAABAgAADE
-				AQAAAAAAABEgAAD4AQAAAAAAABIgAADYAQAAAAAAABMg
-				AADoAQAAAAAAACAgAAAkAgAAAAAAADAgAABQAgAAAAAA
-				AAHAAACsAQAAAAAAABHAAAAUAAAAAAAAABLAAAC4AQAA
-				AAAAAIDwAABYAgAAAAAAAA==
-				</data>
-				<key>FileURL</key>
-				<string>file://localhost/Users/allan/Documents/Work/Muckrock/Redesign/patterns/scss/_nav.scss</string>
-				<key>TypeID</key>
-				<string>_CFileLocator</string>
-				<key>Version</key>
-				<integer>1</integer>
-			</dict>
-		</dict>
-		<dict>
-			<key>Date</key>
-			<date>2014-08-09T18:13:05Z</date>
-			<key>Location</key>
-			<dict>
-				<key>BookmarkData</key>
-				<data>
-				Ym9vazgEAAAAAAQQMAAAAAAAAAAAAAAAAAAAAAAAAAAA
-				AAAAAAAAAAAAAAAAAAAAQAMAAAUAAAABAQAAVXNlcnMA
-				AAAFAAAAAQEAAGFsbGFuAAAACQAAAAEBAABEb2N1bWVu
-				dHMAAAAEAAAAAQEAAFdvcmsIAAAAAQEAAE11Y2tyb2Nr
-				CAAAAAEBAABSZWRlc2lnbggAAAABAQAAcGF0dGVybnME
-				AAAAAQEAAHNjc3MPAAAAAQEAAF9ub3JtYWxpemUuc2Nz
-				cwAkAAAAAQYAAAQAAAAUAAAAJAAAADgAAABEAAAAVAAA
-				AGQAAAB0AAAAgAAAAAgAAAAEAwAAV34MAAAAAAAIAAAA
-				BAMAAFp+DAAAAAAACAAAAAQDAACv6A0AAAAAAAgAAAAE
-				AwAAarAcAAAAAAAIAAAABAMAAN9UJwAAAAAACAAAAAQD
-				AAC6tycAAAAAAAgAAAAEAwAAM6FKAAAAAAAIAAAABAMA
-				AAe+SgAAAAAACAAAAAQDAAC5vEoAAAAAACQAAAABBgAA
-				xAAAANQAAADkAAAA9AAAAAQBAAAUAQAAJAEAADQBAABE
-				AQAACAAAAAAEAABBuYgVrgAAABgAAAABAgAAAQAAAAAA
-				AAAPAAAAAAAAAAAAAAAAAAAABAAAAAMDAAAHAAAABAAA
-				AAMDAAD1AQAADAAAAAEBAABNYWNpbnRvc2ggSEQIAAAA
-				BAMAAAAgwQwcAAAACAAAAAAEAABBuSwDvQAAACQAAAAB
-				AQAAODcxQ0YyNDMtMzhCNi0zN0YzLUFDRkItRTg5QkZB
-				REMyNUQ5GAAAAAECAACBAAAAAQAIAO8XAAABAAgAAAAA
-				AAAAAAABAAAAAQEAAC8AAAAAAAAAAQUAANwAAAABAgAA
-				YTk2NGU3OThhZTMyNzZiM2M5MTBjMDlkYTViNWQ4MGY1
-				Zjk4OWYxYTswMDAwMDAwMDswMDAwMDAwMDswMDAwMDAw
-				MDAwMDAwMDIwO2NvbS5hcHBsZS5hcHAtc2FuZGJveC5y
-				ZWFkLXdyaXRlOzAwMDAwMDAxOzAxMDAwMDAyOzAwMDAw
-				MDAwMDA0YWJjYjk7L3VzZXJzL2FsbGFuL2RvY3VtZW50
-				cy93b3JrL211Y2tyb2NrL3JlZGVzaWduL3BhdHRlcm5z
-				L3Njc3MvX25vcm1hbGl6ZS5zY3NzAMAAAAD+////AQAA
-				AAAAAAAPAAAABBAAAJgAAAAAAAAABRAAAFQBAAAAAAAA
-				EBAAAJABAAAAAAAAQBAAAIABAAAAAAAAAiAAAEgCAAAA
-				AAAAECAAAMgBAAAAAAAAESAAAPwBAAAAAAAAEiAAANwB
-				AAAAAAAAEyAAAOwBAAAAAAAAICAAACgCAAAAAAAAMCAA
-				AFQCAAAAAAAAAcAAALABAAAAAAAAEcAAABQAAAAAAAAA
-				EsAAALwBAAAAAAAAgPAAAFwCAAAAAAAA
-				</data>
-				<key>FileURL</key>
-				<string>file://localhost/Users/allan/Documents/Work/Muckrock/Redesign/patterns/scss/_normalize.scss</string>
-				<key>TypeID</key>
-				<string>_CFileLocator</string>
-				<key>Version</key>
-				<integer>1</integer>
-			</dict>
-		</dict>
-		<dict>
-			<key>Date</key>
-			<date>2014-08-09T18:13:05Z</date>
-			<key>Location</key>
-			<dict>
-				<key>BookmarkData</key>
-				<data>
-				Ym9vazwEAAAAAAQQMAAAAAAAAAAAAAAAAAAAAAAAAAAA
-				AAAAAAAAAAAAAAAAAAAARAMAAAUAAAABAQAAVXNlcnMA
-				AAAFAAAAAQEAAGFsbGFuAAAACQAAAAEBAABEb2N1bWVu
-				dHMAAAAEAAAAAQEAAFdvcmsIAAAAAQEAAE11Y2tyb2Nr
-				CAAAAAEBAABSZWRlc2lnbggAAAABAQAAcGF0dGVybnME
-				AAAAAQEAAHNjc3MQAAAAAQEAAF90eXBvZ3JhcGh5LnNj
-				c3MkAAAAAQYAAAQAAAAUAAAAJAAAADgAAABEAAAAVAAA
-				AGQAAAB0AAAAgAAAAAgAAAAEAwAAV34MAAAAAAAIAAAA
-				BAMAAFp+DAAAAAAACAAAAAQDAACv6A0AAAAAAAgAAAAE
-				AwAAarAcAAAAAAAIAAAABAMAAN9UJwAAAAAACAAAAAQD
-				AAC6tycAAAAAAAgAAAAEAwAAM6FKAAAAAAAIAAAABAMA
-				AAe+SgAAAAAACAAAAAQDAACnrkoAAAAAACQAAAABBgAA
-				xAAAANQAAADkAAAA9AAAAAQBAAAUAQAAJAEAADQBAABE
-				AQAACAAAAAAEAABBuYgJLgAAABgAAAABAgAAAQAAAAAA
-				AAAPAAAAAAAAAAAAAAAAAAAABAAAAAMDAAAHAAAABAAA
-				AAMDAAD1AQAADAAAAAEBAABNYWNpbnRvc2ggSEQIAAAA
-				BAMAAAAgwQwcAAAACAAAAAAEAABBuSwDvQAAACQAAAAB
-				AQAAODcxQ0YyNDMtMzhCNi0zN0YzLUFDRkItRTg5QkZB
-				REMyNUQ5GAAAAAECAACBAAAAAQAIAO8XAAABAAgAAAAA
-				AAAAAAABAAAAAQEAAC8AAAAAAAAAAQUAAN0AAAABAgAA
-				YzJkODM3MDRmZTQyNzA0ZjA4OTlkNjViYjE3ZWQwM2Vm
-				MmQ4YWM0MjswMDAwMDAwMDswMDAwMDAwMDswMDAwMDAw
-				MDAwMDAwMDIwO2NvbS5hcHBsZS5hcHAtc2FuZGJveC5y
-				ZWFkLXdyaXRlOzAwMDAwMDAxOzAxMDAwMDAyOzAwMDAw
-				MDAwMDA0YWFlYTc7L3VzZXJzL2FsbGFuL2RvY3VtZW50
-				cy93b3JrL211Y2tyb2NrL3JlZGVzaWduL3BhdHRlcm5z
-				L3Njc3MvX3R5cG9ncmFwaHkuc2NzcwAAAADAAAAA/v//
-				/wEAAAAAAAAADwAAAAQQAACYAAAAAAAAAAUQAABUAQAA
-				AAAAABAQAACQAQAAAAAAAEAQAACAAQAAAAAAAAIgAABI
-				AgAAAAAAABAgAADIAQAAAAAAABEgAAD8AQAAAAAAABIg
-				AADcAQAAAAAAABMgAADsAQAAAAAAACAgAAAoAgAAAAAA
-				ADAgAABUAgAAAAAAAAHAAACwAQAAAAAAABHAAAAUAAAA
-				AAAAABLAAAC8AQAAAAAAAIDwAABcAgAAAAAAAA==
-				</data>
-				<key>FileURL</key>
-				<string>file://localhost/Users/allan/Documents/Work/Muckrock/Redesign/patterns/scss/_typography.scss</string>
-				<key>TypeID</key>
-				<string>_CFileLocator</string>
-				<key>Version</key>
-				<integer>1</integer>
-			</dict>
-		</dict>
-		<dict>
-			<key>Date</key>
-			<date>2014-08-09T18:13:05Z</date>
-=======
-			<date>2014-08-22T00:04:38Z</date>
->>>>>>> 181a8014
+				<key>TypeID</key>
+				<string>_CFileLocator</string>
+				<key>Version</key>
+				<integer>1</integer>
+			</dict>
+		</dict>
+		<dict>
+			<key>Date</key>
+			<date>2014-08-22T00:04:38Z</date>
 			<key>Location</key>
 			<dict>
 				<key>BookmarkData</key>
@@ -823,37 +364,6 @@
 				AAAAAAAAAAAAAAAAAAAAaAMAAAUAAAABAQAAVXNlcnMA
 				AAAFAAAAAQEAAGFsbGFuAAAACQAAAAEBAABEb2N1bWVu
 				dHMAAAAEAAAAAQEAAFdvcmsIAAAAAQEAAE11Y2tyb2Nr
-<<<<<<< HEAD
-				CAAAAAEBAABSZWRlc2lnbggAAAABAQAAcGF0dGVybnME
-				AAAAAQEAAHNjc3MNAAAAAQEAAF9sYXlvdXRzLnNjc3MA
-				AAAkAAAAAQYAAAQAAAAUAAAAJAAAADgAAABEAAAAVAAA
-				AGQAAAB0AAAAgAAAAAgAAAAEAwAAV34MAAAAAAAIAAAA
-				BAMAAFp+DAAAAAAACAAAAAQDAACv6A0AAAAAAAgAAAAE
-				AwAAarAcAAAAAAAIAAAABAMAAN9UJwAAAAAACAAAAAQD
-				AAC6tycAAAAAAAgAAAAEAwAAM6FKAAAAAAAIAAAABAMA
-				AAe+SgAAAAAACAAAAAQDAACQgUsAAAAAACQAAAABBgAA
-				xAAAANQAAADkAAAA9AAAAAQBAAAUAQAAJAEAADQBAABE
-				AQAACAAAAAAEAABBuYqTbwAAABgAAAABAgAAAQAAAAAA
-				AAAPAAAAAAAAAAAAAAAAAAAABAAAAAMDAAAHAAAABAAA
-				AAMDAAD1AQAADAAAAAEBAABNYWNpbnRvc2ggSEQIAAAA
-				BAMAAAAgwQwcAAAACAAAAAAEAABBuSwDvQAAACQAAAAB
-				AQAAODcxQ0YyNDMtMzhCNi0zN0YzLUFDRkItRTg5QkZB
-				REMyNUQ5GAAAAAECAACBAAAAAQAIAO8XAAABAAgAAAAA
-				AAAAAAABAAAAAQEAAC8AAAAAAAAAAQUAANoAAAABAgAA
-				ZTk0MDEyYjIzMzAzYmZlZGVlZDZkNGQxYzNiMjEwOTAy
-				OGU0ZDFkODswMDAwMDAwMDswMDAwMDAwMDswMDAwMDAw
-				MDAwMDAwMDIwO2NvbS5hcHBsZS5hcHAtc2FuZGJveC5y
-				ZWFkLXdyaXRlOzAwMDAwMDAxOzAxMDAwMDAyOzAwMDAw
-				MDAwMDA0YjgxOTA7L3VzZXJzL2FsbGFuL2RvY3VtZW50
-				cy93b3JrL211Y2tyb2NrL3JlZGVzaWduL3BhdHRlcm5z
-				L3Njc3MvX2xheW91dHMuc2NzcwAAAMAAAAD+////AQAA
-				AAAAAAAPAAAABBAAAJgAAAAAAAAABRAAAFQBAAAAAAAA
-				EBAAAJABAAAAAAAAQBAAAIABAAAAAAAAAiAAAEgCAAAA
-				AAAAECAAAMgBAAAAAAAAESAAAPwBAAAAAAAAEiAAANwB
-				AAAAAAAAEyAAAOwBAAAAAAAAICAAACgCAAAAAAAAMCAA
-				AFQCAAAAAAAAAcAAALABAAAAAAAAEcAAABQAAAAAAAAA
-				EsAAALwBAAAAAAAAgPAAAFwCAAAAAAAA
-=======
 				CAAAAAEBAAByZWRlc2lnbggAAAABAQAAcGF0dGVybnME
 				AAAAAQEAAHNjc3MDAAAAAQEAAGxpYgANAAAAAQEAAF9v
 				YmplY3RzLnNjc3MAAAAoAAAAAQYAAAQAAAAUAAAAJAAA
@@ -862,20 +372,20 @@
 				AwAAr+gNAAAAAAAIAAAABAMAAGqwHAAAAAAACAAAAAQD
 				AADfVCcAAAAAAAgAAAAEAwAAurcnAAAAAAAIAAAABAMA
 				ADOhSgAAAAAACAAAAAQDAAAHvkoAAAAAAAgAAAAEAwAA
-				DRFTAAAAAAAIAAAABAMAAI4OUgAAAAAAKAAAAAEGAADU
+				DRFTAAAAAAAIAAAABAMAAHaUWwAAAAAAKAAAAAEGAADU
 				AAAA5AAAAPQAAAAEAQAAFAEAACQBAAA0AQAARAEAAFQB
-				AABkAQAACAAAAAAEAABBuZfI2wAAABgAAAABAgAAAQAA
+				AABkAQAACAAAAAAEAABBuabKDwAAABgAAAABAgAAAQAA
 				AAAAAAAPAAAAAAAAAAAAAAAAAAAABAAAAAMDAAAIAAAA
 				BAAAAAMDAAD1AQAADAAAAAEBAABNYWNpbnRvc2ggSEQI
 				AAAABAMAAAAgwQwcAAAACAAAAAAEAABBuSwDvQAAACQA
 				AAABAQAAODcxQ0YyNDMtMzhCNi0zN0YzLUFDRkItRTg5
 				QkZBREMyNUQ5GAAAAAECAACBAAAAAQAIAO8XAAABAAgA
 				AAAAAAAAAAABAAAAAQEAAC8AAAAAAAAAAQUAAN4AAAAB
-				AgAAMzkxYTc4M2NiZDI3YjRlYWJhYzMxNDM5MDVhODM2
-				ZjhjN2Q0ZjA3ZjswMDAwMDAwMDswMDAwMDAwMDswMDAw
+				AgAAY2M2MmVmZTEzNmM5NmU2MWM4MTdhNTFjNzBlYWM3
+				MGM5ODEwYmJkODswMDAwMDAwMDswMDAwMDAwMDswMDAw
 				MDAwMDAwMDAwMDIwO2NvbS5hcHBsZS5hcHAtc2FuZGJv
 				eC5yZWFkLXdyaXRlOzAwMDAwMDAxOzAxMDAwMDAyOzAw
-				MDAwMDAwMDA1MjBlOGU7L3VzZXJzL2FsbGFuL2RvY3Vt
+				MDAwMDAwMDA1Yjk0NzY7L3VzZXJzL2FsbGFuL2RvY3Vt
 				ZW50cy93b3JrL211Y2tyb2NrL3JlZGVzaWduL3BhdHRl
 				cm5zL3Njc3MvbGliL19vYmplY3RzLnNjc3MAAADAAAAA
 				/v///wEAAAAAAAAADwAAAAQQAACkAAAAAAAAAAUQAAB0
@@ -884,7 +394,6 @@
 				ABIgAAAAAgAAAAAAABMgAAAQAgAAAAAAACAgAABMAgAA
 				AAAAADAgAAB4AgAAAAAAAAHAAADUAQAAAAAAABHAAAAU
 				AAAAAAAAABLAAADgAQAAAAAAAIDwAACAAgAAAAAAAA==
->>>>>>> 181a8014
 				</data>
 				<key>FileURL</key>
 				<string>file://localhost/Users/allan/Documents/Work/Muckrock/redesign/patterns/scss/lib/_objects.scss</string>
@@ -896,53 +405,15 @@
 		</dict>
 		<dict>
 			<key>Date</key>
-<<<<<<< HEAD
-			<date>2014-08-09T18:13:05Z</date>
-=======
-			<date>2014-08-22T00:04:38Z</date>
->>>>>>> 181a8014
-			<key>Location</key>
-			<dict>
-				<key>BookmarkData</key>
-				<data>
-				Ym9vazgEAAAAAAQQMAAAAAAAAAAAAAAAAAAAAAAAAAAA
-				AAAAAAAAAAAAAAAAAAAAQAMAAAUAAAABAQAAVXNlcnMA
-				AAAFAAAAAQEAAGFsbGFuAAAACQAAAAEBAABEb2N1bWVu
-				dHMAAAAEAAAAAQEAAFdvcmsIAAAAAQEAAE11Y2tyb2Nr
-<<<<<<< HEAD
-				CAAAAAEBAABSZWRlc2lnbggAAAABAQAAcGF0dGVybnME
-				AAAAAQEAAHNjc3MNAAAAAQEAAF9vYmplY3RzLnNjc3MA
-				AAAkAAAAAQYAAAQAAAAUAAAAJAAAADgAAABEAAAAVAAA
-				AGQAAAB0AAAAgAAAAAgAAAAEAwAAV34MAAAAAAAIAAAA
-				BAMAAFp+DAAAAAAACAAAAAQDAACv6A0AAAAAAAgAAAAE
-				AwAAarAcAAAAAAAIAAAABAMAAN9UJwAAAAAACAAAAAQD
-				AAC6tycAAAAAAAgAAAAEAwAAM6FKAAAAAAAIAAAABAMA
-				AAe+SgAAAAAACAAAAAQDAAB2y0sAAAAAACQAAAABBgAA
-				xAAAANQAAADkAAAA9AAAAAQBAAAUAQAAJAEAADQBAABE
-				AQAACAAAAAAEAABBuYraLwAAABgAAAABAgAAAQAAAAAA
-				AAAPAAAAAAAAAAAAAAAAAAAABAAAAAMDAAAHAAAABAAA
-				AAMDAAD1AQAADAAAAAEBAABNYWNpbnRvc2ggSEQIAAAA
-				BAMAAAAgwQwcAAAACAAAAAAEAABBuSwDvQAAACQAAAAB
-				AQAAODcxQ0YyNDMtMzhCNi0zN0YzLUFDRkItRTg5QkZB
-				REMyNUQ5GAAAAAECAACBAAAAAQAIAO8XAAABAAgAAAAA
-				AAAAAAABAAAAAQEAAC8AAAAAAAAAAQUAANoAAAABAgAA
-				Yjg0ZDRhZjU3NGQ0ZDNmNGUxOGM1MjhlMGEzNDFhODJm
-				MmJhNTdmYzswMDAwMDAwMDswMDAwMDAwMDswMDAwMDAw
-				MDAwMDAwMDIwO2NvbS5hcHBsZS5hcHAtc2FuZGJveC5y
-				ZWFkLXdyaXRlOzAwMDAwMDAxOzAxMDAwMDAyOzAwMDAw
-				MDAwMDA0YmNiNzY7L3VzZXJzL2FsbGFuL2RvY3VtZW50
-				cy93b3JrL211Y2tyb2NrL3JlZGVzaWduL3BhdHRlcm5z
-				L3Njc3MvX29iamVjdHMuc2NzcwAAAMAAAAD+////AQAA
-				AAAAAAAPAAAABBAAAJgAAAAAAAAABRAAAFQBAAAAAAAA
-				EBAAAJABAAAAAAAAQBAAAIABAAAAAAAAAiAAAEgCAAAA
-				AAAAECAAAMgBAAAAAAAAESAAAPwBAAAAAAAAEiAAANwB
-				AAAAAAAAEyAAAOwBAAAAAAAAICAAACgCAAAAAAAAMCAA
-				AFQCAAAAAAAAAcAAALABAAAAAAAAEcAAABQAAAAAAAAA
-				EsAAALwBAAAAAAAAgPAAAFwCAAAAAAAA
-				</data>
-				<key>FileURL</key>
-				<string>file://localhost/Users/allan/Documents/Work/Muckrock/Redesign/patterns/scss/_objects.scss</string>
-=======
+			<date>2014-08-22T00:04:38Z</date>
+			<key>Location</key>
+			<dict>
+				<key>BookmarkData</key>
+				<data>
+				Ym9vazAEAAAAAAQQMAAAAAAAAAAAAAAAAAAAAAAAAAAA
+				AAAAAAAAAAAAAAAAAAAAOAMAAAUAAAABAQAAVXNlcnMA
+				AAAFAAAAAQEAAGFsbGFuAAAACQAAAAEBAABEb2N1bWVu
+				dHMAAAAEAAAAAQEAAFdvcmsIAAAAAQEAAE11Y2tyb2Nr
 				CAAAAAEBAAByZWRlc2lnbggAAAABAQAAcGF0dGVybnME
 				AAAAAQEAAHNjc3MKAAAAAQEAAHN0eWxlLnNjc3MAACQA
 				AAABBgAABAAAABQAAAAkAAAAOAAAAEQAAABUAAAAZAAA
@@ -950,20 +421,20 @@
 				Wn4MAAAAAAAIAAAABAMAAK/oDQAAAAAACAAAAAQDAABq
 				sBwAAAAAAAgAAAAEAwAA31QnAAAAAAAIAAAABAMAALq3
 				JwAAAAAACAAAAAQDAAAzoUoAAAAAAAgAAAAEAwAAB75K
-				AAAAAAAIAAAABAMAAJIOUgAAAAAAJAAAAAEGAADAAAAA
+				AAAAAAAIAAAABAMAAG6UWwAAAAAAJAAAAAEGAADAAAAA
 				0AAAAOAAAADwAAAAAAEAABABAAAgAQAAMAEAAEABAAAI
-				AAAAAAQAAEG5l8jbAAAAGAAAAAECAAABAAAAAAAAAA8A
+				AAAAAAQAAEG5psoPAAAAGAAAAAECAAABAAAAAAAAAA8A
 				AAAAAAAAAAAAAAAAAAAEAAAAAwMAAAcAAAAEAAAAAwMA
 				APUBAAAMAAAAAQEAAE1hY2ludG9zaCBIRAgAAAAEAwAA
 				ACDBDBwAAAAIAAAAAAQAAEG5LAO9AAAAJAAAAAEBAAA4
 				NzFDRjI0My0zOEI2LTM3RjMtQUNGQi1FODlCRkFEQzI1
 				RDkYAAAAAQIAAIEAAAABAAgA7xcAAAEACAAAAAAAAAAA
-				AAEAAAABAQAALwAAAAAAAAABBQAA1wAAAAECAAAwOTlm
-				ZjJjMzFlODdjNDdkOGUyODJiZGE5YzllODRjNzFhNmVk
-				N2MwOzAwMDAwMDAwOzAwMDAwMDAwOzAwMDAwMDAwMDAw
+				AAEAAAABAQAALwAAAAAAAAABBQAA1wAAAAECAAAxMWU1
+				Yzg5ODBmNzA4ODE1ZWU2OGEzY2NhMjRkNmU2NDAwNTNj
+				ODA3OzAwMDAwMDAwOzAwMDAwMDAwOzAwMDAwMDAwMDAw
 				MDAwMjA7Y29tLmFwcGxlLmFwcC1zYW5kYm94LnJlYWQt
 				d3JpdGU7MDAwMDAwMDE7MDEwMDAwMDI7MDAwMDAwMDAw
-				MDUyMGU5MjsvdXNlcnMvYWxsYW4vZG9jdW1lbnRzL3dv
+				MDViOTQ2ZTsvdXNlcnMvYWxsYW4vZG9jdW1lbnRzL3dv
 				cmsvbXVja3JvY2svcmVkZXNpZ24vcGF0dGVybnMvc2Nz
 				cy9zdHlsZS5zY3NzAADAAAAA/v///wEAAAAAAAAADwAA
 				AAQQAACUAAAAAAAAAAUQAABQAQAAAAAAABAQAACMAQAA
@@ -975,105 +446,14 @@
 				</data>
 				<key>FileURL</key>
 				<string>file://localhost/Users/allan/Documents/Work/Muckrock/redesign/patterns/scss/style.scss</string>
->>>>>>> 181a8014
-				<key>TypeID</key>
-				<string>_CFileLocator</string>
-				<key>Version</key>
-				<integer>1</integer>
-			</dict>
-		</dict>
-		<dict>
-			<key>Date</key>
-<<<<<<< HEAD
-			<date>2014-08-09T18:13:05Z</date>
-=======
-			<date>2014-08-22T00:04:38Z</date>
->>>>>>> 181a8014
-			<key>Location</key>
-			<dict>
-				<key>BookmarkData</key>
-				<data>
-				Ym9vawgEAAAAAAQQMAAAAAAAAAAAAAAAAAAAAAAAAAAA
-				AAAAAAAAAAAAAAAAAAAAEAMAAAUAAAABAQAAVXNlcnMA
-				AAAFAAAAAQEAAGFsbGFuAAAACQAAAAEBAABEb2N1bWVu
-				dHMAAAAEAAAAAQEAAFdvcmsIAAAAAQEAAE11Y2tyb2Nr
-<<<<<<< HEAD
-				CAAAAAEBAABSZWRlc2lnbggAAAABAQAAcGF0dGVybnME
-				AAAAAQEAAHNjc3MKAAAAAQEAAF9ncmlkLnNjc3MAACQA
-				AAABBgAABAAAABQAAAAkAAAAOAAAAEQAAABUAAAAZAAA
-				AHQAAACAAAAACAAAAAQDAABXfgwAAAAAAAgAAAAEAwAA
-				Wn4MAAAAAAAIAAAABAMAAK/oDQAAAAAACAAAAAQDAABq
-				sBwAAAAAAAgAAAAEAwAA31QnAAAAAAAIAAAABAMAALq3
-				JwAAAAAACAAAAAQDAAAzoUoAAAAAAAgAAAAEAwAAB75K
-				AAAAAAAIAAAABAMAAHW+SgAAAAAAJAAAAAEGAADAAAAA
-				0AAAAOAAAADwAAAAAAEAABABAAAgAQAAMAEAAEABAAAI
-				AAAAAAQAAEG5iBh9AAAAGAAAAAECAAABAAAAAAAAAA8A
-				AAAAAAAAAAAAAAAAAAAEAAAAAwMAAAcAAAAEAAAAAwMA
-				APUBAAAMAAAAAQEAAE1hY2ludG9zaCBIRAgAAAAEAwAA
-				ACDBDBwAAAAIAAAAAAQAAEG5LAO9AAAAJAAAAAEBAAA4
-				NzFDRjI0My0zOEI2LTM3RjMtQUNGQi1FODlCRkFEQzI1
-				RDkYAAAAAQIAAIEAAAABAAgA7xcAAAEACAAAAAAAAAAA
-				AAEAAAABAQAALwAAAAAAAAABBQAA1wAAAAECAAA4YmU3
-				ODQwNjMzYWJlZmM4YmEyNGY4NTA3Yjk0YzlmZDdhNmUy
-				OGMwOzAwMDAwMDAwOzAwMDAwMDAwOzAwMDAwMDAwMDAw
-				MDAwMjA7Y29tLmFwcGxlLmFwcC1zYW5kYm94LnJlYWQt
-				d3JpdGU7MDAwMDAwMDE7MDEwMDAwMDI7MDAwMDAwMDAw
-				MDRhYmU3NTsvdXNlcnMvYWxsYW4vZG9jdW1lbnRzL3dv
-				cmsvbXVja3JvY2svcmVkZXNpZ24vcGF0dGVybnMvc2Nz
-				cy9fZ3JpZC5zY3NzAADAAAAA/v///wEAAAAAAAAADwAA
-				AAQQAACUAAAAAAAAAAUQAABQAQAAAAAAABAQAACMAQAA
-				AAAAAEAQAAB8AQAAAAAAAAIgAABEAgAAAAAAABAgAADE
-				AQAAAAAAABEgAAD4AQAAAAAAABIgAADYAQAAAAAAABMg
-				AADoAQAAAAAAACAgAAAkAgAAAAAAADAgAABQAgAAAAAA
-				AAHAAACsAQAAAAAAABHAAAAUAAAAAAAAABLAAAC4AQAA
-				AAAAAIDwAABYAgAAAAAAAA==
-				</data>
-				<key>FileURL</key>
-				<string>file://localhost/Users/allan/Documents/Work/Muckrock/Redesign/patterns/scss/_grid.scss</string>
-=======
-				CAAAAAEBAAByZWRlc2lnbggAAAABAQAAcGF0dGVybnMK
-				AAAAAQEAAGluZGV4Lmh0bWwAACAAAAABBgAABAAAABQA
-				AAAkAAAAOAAAAEQAAABUAAAAZAAAAHQAAAAIAAAABAMA
-				AFd+DAAAAAAACAAAAAQDAABafgwAAAAAAAgAAAAEAwAA
-				r+gNAAAAAAAIAAAABAMAAGqwHAAAAAAACAAAAAQDAADf
-				VCcAAAAAAAgAAAAEAwAAurcnAAAAAAAIAAAABAMAADOh
-				SgAAAAAACAAAAAQDAACEDlIAAAAAACAAAAABBgAAsAAA
-				AMAAAADQAAAA4AAAAPAAAAAAAQAAEAEAACABAAAIAAAA
-				AAQAAEG5l8jbAAAAGAAAAAECAAABAAAAAAAAAA8AAAAA
-				AAAAAAAAAAAAAAAEAAAAAwMAAAYAAAAEAAAAAwMAAPUB
-				AAAMAAAAAQEAAE1hY2ludG9zaCBIRAgAAAAEAwAAACDB
-				DBwAAAAIAAAAAAQAAEG5LAO9AAAAJAAAAAEBAAA4NzFD
-				RjI0My0zOEI2LTM3RjMtQUNGQi1FODlCRkFEQzI1RDkY
-				AAAAAQIAAIEAAAABAAgA7xcAAAEACAAAAAAAAAAAAAEA
-				AAABAQAALwAAAAAAAAABBQAA0gAAAAECAAA3YjVjYTUw
-				MDI3ZWZkYTViOTExZTZjZjk2ODU4ZDRjYmJhOTE0MjYy
-				OzAwMDAwMDAwOzAwMDAwMDAwOzAwMDAwMDAwMDAwMDAw
-				MjA7Y29tLmFwcGxlLmFwcC1zYW5kYm94LnJlYWQtd3Jp
-				dGU7MDAwMDAwMDE7MDEwMDAwMDI7MDAwMDAwMDAwMDUy
-				MGU4NDsvdXNlcnMvYWxsYW4vZG9jdW1lbnRzL3dvcmsv
-				bXVja3JvY2svcmVkZXNpZ24vcGF0dGVybnMvaW5kZXgu
-				aHRtbAAAAMAAAAD+////AQAAAAAAAAAPAAAABBAAAIgA
-				AAAAAAAABRAAADABAAAAAAAAEBAAAGgBAAAAAAAAQBAA
-				AFgBAAAAAAAAAiAAACACAAAAAAAAECAAAKABAAAAAAAA
-				ESAAANQBAAAAAAAAEiAAALQBAAAAAAAAEyAAAMQBAAAA
-				AAAAICAAAAACAAAAAAAAMCAAACwCAAAAAAAAAcAAAIgB
-				AAAAAAAAEcAAABQAAAAAAAAAEsAAAJQBAAAAAAAAgPAA
-				ADQCAAAAAAAA
-				</data>
-				<key>FileURL</key>
-				<string>file://localhost/Users/allan/Documents/Work/Muckrock/redesign/patterns/index.html</string>
->>>>>>> 181a8014
-				<key>TypeID</key>
-				<string>_CFileLocator</string>
-				<key>Version</key>
-				<integer>1</integer>
-			</dict>
-		</dict>
-		<dict>
-			<key>Date</key>
-<<<<<<< HEAD
-			<date>2014-08-09T18:13:05Z</date>
-=======
+				<key>TypeID</key>
+				<string>_CFileLocator</string>
+				<key>Version</key>
+				<integer>1</integer>
+			</dict>
+		</dict>
+		<dict>
+			<key>Date</key>
 			<date>2014-08-22T00:04:38Z</date>
 			<key>Location</key>
 			<dict>
@@ -1091,20 +471,20 @@
 				AwAAr+gNAAAAAAAIAAAABAMAAGqwHAAAAAAACAAAAAQD
 				AADfVCcAAAAAAAgAAAAEAwAAurcnAAAAAAAIAAAABAMA
 				ADOhSgAAAAAACAAAAAQDAAAHvkoAAAAAAAgAAAAEAwAA
-				DRFTAAAAAAAIAAAABAMAAJAOUgAAAAAAKAAAAAEGAADU
+				DRFTAAAAAAAIAAAABAMAAHKUWwAAAAAAKAAAAAEGAADU
 				AAAA5AAAAPQAAAAEAQAAFAEAACQBAAA0AQAARAEAAFQB
-				AABkAQAACAAAAAAEAABBuZfI2wAAABgAAAABAgAAAQAA
+				AABkAQAACAAAAAAEAABBuabKDwAAABgAAAABAgAAAQAA
 				AAAAAAAPAAAAAAAAAAAAAAAAAAAABAAAAAMDAAAIAAAA
 				BAAAAAMDAAD1AQAADAAAAAEBAABNYWNpbnRvc2ggSEQI
 				AAAABAMAAAAgwQwcAAAACAAAAAAEAABBuSwDvQAAACQA
 				AAABAQAAODcxQ0YyNDMtMzhCNi0zN0YzLUFDRkItRTg5
 				QkZBREMyNUQ5GAAAAAECAACBAAAAAQAIAO8XAAABAAgA
 				AAAAAAAAAAABAAAAAQEAAC8AAAAAAAAAAQUAAOEAAAAB
-				AgAAYjUyMTA1NGJjMjgxODVhMTEzODI1YmYyNGY0NTY5
-				ZDg3MzRiM2ExZTswMDAwMDAwMDswMDAwMDAwMDswMDAw
+				AgAAOWYyOWJhMjQ5MWNmZmZjMTgyZjU5NTY2MTA1MDkw
+				MTRjMWE5OWVhMjswMDAwMDAwMDswMDAwMDAwMDswMDAw
 				MDAwMDAwMDAwMDIwO2NvbS5hcHBsZS5hcHAtc2FuZGJv
 				eC5yZWFkLXdyaXRlOzAwMDAwMDAxOzAxMDAwMDAyOzAw
-				MDAwMDAwMDA1MjBlOTA7L3VzZXJzL2FsbGFuL2RvY3Vt
+				MDAwMDAwMDA1Yjk0NzI7L3VzZXJzL2FsbGFuL2RvY3Vt
 				ZW50cy93b3JrL211Y2tyb2NrL3JlZGVzaWduL3BhdHRl
 				cm5zL3Njc3MvbGliL190eXBvZ3JhcGh5LnNjc3MAAAAA
 				wAAAAP7///8BAAAAAAAAAA8AAAAEEAAApAAAAAAAAAAF
@@ -1126,48 +506,14 @@
 		<dict>
 			<key>Date</key>
 			<date>2014-08-22T00:04:38Z</date>
->>>>>>> 181a8014
-			<key>Location</key>
-			<dict>
-				<key>BookmarkData</key>
-				<data>
-				Ym9vawgEAAAAAAQQMAAAAAAAAAAAAAAAAAAAAAAAAAAA
-				AAAAAAAAAAAAAAAAAAAAEAMAAAUAAAABAQAAVXNlcnMA
-				AAAFAAAAAQEAAGFsbGFuAAAACQAAAAEBAABEb2N1bWVu
-				dHMAAAAEAAAAAQEAAFdvcmsIAAAAAQEAAE11Y2tyb2Nr
-<<<<<<< HEAD
-				CAAAAAEBAABSZWRlc2lnbggAAAABAQAAcGF0dGVybnMJ
-				AAAAAQEAAHN0eWxlLmNzcwAAACAAAAABBgAABAAAABQA
-				AAAkAAAAOAAAAEQAAABUAAAAZAAAAHQAAAAIAAAABAMA
-				AFd+DAAAAAAACAAAAAQDAABafgwAAAAAAAgAAAAEAwAA
-				r+gNAAAAAAAIAAAABAMAAGqwHAAAAAAACAAAAAQDAADf
-				VCcAAAAAAAgAAAAEAwAAurcnAAAAAAAIAAAABAMAADOh
-				SgAAAAAACAAAAAQDAAADZ04AAAAAACAAAAABBgAAsAAA
-				AMAAAADQAAAA4AAAAPAAAAAAAQAAEAEAACABAAAIAAAA
-				AAQAAEG5kX1GAAAAGAAAAAECAAABAAAAAAAAAA8AAAAA
-				AAAAAAAAAAAAAAAEAAAAAwMAAAYAAAAEAAAAAwMAAPUB
-				AAAMAAAAAQEAAE1hY2ludG9zaCBIRAgAAAAEAwAAACDB
-				DBwAAAAIAAAAAAQAAEG5LAO9AAAAJAAAAAEBAAA4NzFD
-				RjI0My0zOEI2LTM3RjMtQUNGQi1FODlCRkFEQzI1RDkY
-				AAAAAQIAAIEAAAABAAgA7xcAAAEACAAAAAAAAAAAAAEA
-				AAABAQAALwAAAAAAAAABBQAA0QAAAAECAABlNzhlMDVm
-				MDE2ZTU0YjFjNGZiMWQ0M2M2NjkwMmVhMzZmMTYxMmM4
-				OzAwMDAwMDAwOzAwMDAwMDAwOzAwMDAwMDAwMDAwMDAw
-				MjA7Y29tLmFwcGxlLmFwcC1zYW5kYm94LnJlYWQtd3Jp
-				dGU7MDAwMDAwMDE7MDEwMDAwMDI7MDAwMDAwMDAwMDRl
-				NjcwMzsvdXNlcnMvYWxsYW4vZG9jdW1lbnRzL3dvcmsv
-				bXVja3JvY2svcmVkZXNpZ24vcGF0dGVybnMvc3R5bGUu
-				Y3NzAAAAAMAAAAD+////AQAAAAAAAAAPAAAABBAAAIgA
-				AAAAAAAABRAAADABAAAAAAAAEBAAAGgBAAAAAAAAQBAA
-				AFgBAAAAAAAAAiAAACACAAAAAAAAECAAAKABAAAAAAAA
-				ESAAANQBAAAAAAAAEiAAALQBAAAAAAAAEyAAAMQBAAAA
-				AAAAICAAAAACAAAAAAAAMCAAACwCAAAAAAAAAcAAAIgB
-				AAAAAAAAEcAAABQAAAAAAAAAEsAAAJQBAAAAAAAAgPAA
-				ADQCAAAAAAAA
-				</data>
-				<key>FileURL</key>
-				<string>file://localhost/Users/allan/Documents/Work/Muckrock/Redesign/patterns/style.css</string>
-=======
+			<key>Location</key>
+			<dict>
+				<key>BookmarkData</key>
+				<data>
+				Ym9vazgEAAAAAAQQMAAAAAAAAAAAAAAAAAAAAAAAAAAA
+				AAAAAAAAAAAAAAAAAAAAQAMAAAUAAAABAQAAVXNlcnMA
+				AAAFAAAAAQEAAGFsbGFuAAAACQAAAAEBAABEb2N1bWVu
+				dHMAAAAEAAAAAQEAAFdvcmsIAAAAAQEAAE11Y2tyb2Nr
 				CAAAAAEBAAByZWRlc2lnbggAAAABAQAAcGF0dGVybnME
 				AAAAAQEAAHNjc3MPAAAAAQEAAF9ub3JtYWxpemUuc2Nz
 				cwAkAAAAAQYAAAQAAAAUAAAAJAAAADgAAABEAAAAVAAA
@@ -1200,20 +546,15 @@
 				</data>
 				<key>FileURL</key>
 				<string>file://localhost/Users/allan/Documents/Work/Muckrock/redesign/patterns/scss/_normalize.scss</string>
->>>>>>> 181a8014
-				<key>TypeID</key>
-				<string>_CFileLocator</string>
-				<key>Version</key>
-				<integer>1</integer>
-			</dict>
-		</dict>
-		<dict>
-			<key>Date</key>
-<<<<<<< HEAD
-			<date>2014-08-09T18:13:05Z</date>
-=======
-			<date>2014-08-22T00:04:38Z</date>
->>>>>>> 181a8014
+				<key>TypeID</key>
+				<string>_CFileLocator</string>
+				<key>Version</key>
+				<integer>1</integer>
+			</dict>
+		</dict>
+		<dict>
+			<key>Date</key>
+			<date>2014-08-22T00:04:38Z</date>
 			<key>Location</key>
 			<dict>
 				<key>BookmarkData</key>
@@ -1229,26 +570,20 @@
 				BAMAAFp+DAAAAAAACAAAAAQDAACv6A0AAAAAAAgAAAAE
 				AwAAarAcAAAAAAAIAAAABAMAAN9UJwAAAAAACAAAAAQD
 				AAC6tycAAAAAAAgAAAAEAwAAM6FKAAAAAAAIAAAABAMA
-				AEtkTAAAAAAACAAAAAQDAAD8OloAAAAAACQAAAABBgAA
+				AEtkTAAAAAAACAAAAAQDAABHlFsAAAAAACQAAAABBgAA
 				xAAAANQAAADkAAAA9AAAAAQBAAAUAQAAJAEAADQBAABE
-				AQAACAAAAAAEAABBuaUjygAAABgAAAABAgAAAQAAAAAA
+				AQAACAAAAAAEAABBuabKDwAAABgAAAABAgAAAQAAAAAA
 				AAAPAAAAAAAAAAAAAAAAAAAABAAAAAMDAAAHAAAABAAA
 				AAMDAAD1AQAADAAAAAEBAABNYWNpbnRvc2ggSEQIAAAA
 				BAMAAAAgwQwcAAAACAAAAAAEAABBuSwDvQAAACQAAAAB
 				AQAAODcxQ0YyNDMtMzhCNi0zN0YzLUFDRkItRTg5QkZB
 				REMyNUQ5GAAAAAECAACBAAAAAQAIAO8XAAABAAgAAAAA
-<<<<<<< HEAD
-				AAAAAAABAAAAAQEAAC8AAAAAAAAAAQUAANsAAAABAgAA
-				MTA0MjIyYTQ0ZTM0NWRiZjEzODZkN2UxYTBjZTllYmU1
-				MDhhOGQ4MjswMDAwMDAwMDswMDAwMDAwMDswMDAwMDAw
-=======
 				AAAAAAABAAAAAQEAAC8AAAAAAAAAAQUAANgAAAABAgAA
-				YTgwYzFmMzE1MTkyMmU0YzgxYmY4N2FmZjIxNjczY2Rj
-				OTYyMzBhNDswMDAwMDAwMDswMDAwMDAwMDswMDAwMDAw
->>>>>>> 181a8014
+				ZmVlYTQ1NDk0MmM3OWM4YjkwYmUxNmM5YjE5YjZkZTc3
+				OWQzYWI1ZjswMDAwMDAwMDswMDAwMDAwMDswMDAwMDAw
 				MDAwMDAwMDIwO2NvbS5hcHBsZS5hcHAtc2FuZGJveC5y
 				ZWFkLXdyaXRlOzAwMDAwMDAxOzAxMDAwMDAyOzAwMDAw
-				MDAwMDA1YTNhZmM7L3VzZXJzL2FsbGFuL2RvY3VtZW50
+				MDAwMDA1Yjk0NDc7L3VzZXJzL2FsbGFuL2RvY3VtZW50
 				cy93b3JrL211Y2tyb2NrL3JlZGVzaWduL3BhdHRlcm5z
 				L2ltYWdlcy9lbWFpbC5zdmcAwAAAAP7///8BAAAAAAAA
 				AA8AAAAEEAAAmAAAAAAAAAAFEAAAVAEAAAAAAAAQEAAA
@@ -1268,11 +603,7 @@
 		</dict>
 		<dict>
 			<key>Date</key>
-<<<<<<< HEAD
-			<date>2014-08-09T18:13:05Z</date>
-=======
-			<date>2014-08-22T00:04:38Z</date>
->>>>>>> 181a8014
+			<date>2014-08-22T00:04:38Z</date>
 			<key>Location</key>
 			<dict>
 				<key>BookmarkData</key>
@@ -1281,28 +612,174 @@
 				AAAAAAAAAAAAAAAAAAAAQAMAAAUAAAABAQAAVXNlcnMA
 				AAAFAAAAAQEAAGFsbGFuAAAACQAAAAEBAABEb2N1bWVu
 				dHMAAAAEAAAAAQEAAFdvcmsIAAAAAQEAAE11Y2tyb2Nr
-<<<<<<< HEAD
-				CAAAAAEBAABSZWRlc2lnbggAAAABAQAAcGF0dGVybnMG
+				CAAAAAEBAAByZWRlc2lnbggAAAABAQAAcGF0dGVybnMG
+				AAAAAQEAAGltYWdlcwAACgAAAAEBAABzZWFyY2guc3Zn
+				AAAkAAAAAQYAAAQAAAAUAAAAJAAAADgAAABEAAAAVAAA
+				AGQAAAB0AAAAhAAAAAgAAAAEAwAAV34MAAAAAAAIAAAA
+				BAMAAFp+DAAAAAAACAAAAAQDAACv6A0AAAAAAAgAAAAE
+				AwAAarAcAAAAAAAIAAAABAMAAN9UJwAAAAAACAAAAAQD
+				AAC6tycAAAAAAAgAAAAEAwAAM6FKAAAAAAAIAAAABAMA
+				AEtkTAAAAAAACAAAAAQDAABNlFsAAAAAACQAAAABBgAA
+				xAAAANQAAADkAAAA9AAAAAQBAAAUAQAAJAEAADQBAABE
+				AQAACAAAAAAEAABBuabKDwAAABgAAAABAgAAAQAAAAAA
+				AAAPAAAAAAAAAAAAAAAAAAAABAAAAAMDAAAHAAAABAAA
+				AAMDAAD1AQAADAAAAAEBAABNYWNpbnRvc2ggSEQIAAAA
+				BAMAAAAgwQwcAAAACAAAAAAEAABBuSwDvQAAACQAAAAB
+				AQAAODcxQ0YyNDMtMzhCNi0zN0YzLUFDRkItRTg5QkZB
+				REMyNUQ5GAAAAAECAACBAAAAAQAIAO8XAAABAAgAAAAA
+				AAAAAAABAAAAAQEAAC8AAAAAAAAAAQUAANkAAAABAgAA
+				NzIzNTc1OTc3NzcyNTg0N2RkYWM4MTU5MGZhNzMzYTdm
+				YTIxNjVjNTswMDAwMDAwMDswMDAwMDAwMDswMDAwMDAw
+				MDAwMDAwMDIwO2NvbS5hcHBsZS5hcHAtc2FuZGJveC5y
+				ZWFkLXdyaXRlOzAwMDAwMDAxOzAxMDAwMDAyOzAwMDAw
+				MDAwMDA1Yjk0NGQ7L3VzZXJzL2FsbGFuL2RvY3VtZW50
+				cy93b3JrL211Y2tyb2NrL3JlZGVzaWduL3BhdHRlcm5z
+				L2ltYWdlcy9zZWFyY2guc3ZnAAAAAMAAAAD+////AQAA
+				AAAAAAAPAAAABBAAAJgAAAAAAAAABRAAAFQBAAAAAAAA
+				EBAAAJABAAAAAAAAQBAAAIABAAAAAAAAAiAAAEgCAAAA
+				AAAAECAAAMgBAAAAAAAAESAAAPwBAAAAAAAAEiAAANwB
+				AAAAAAAAEyAAAOwBAAAAAAAAICAAACgCAAAAAAAAMCAA
+				AFQCAAAAAAAAAcAAALABAAAAAAAAEcAAABQAAAAAAAAA
+				EsAAALwBAAAAAAAAgPAAAFwCAAAAAAAA
+				</data>
+				<key>FileURL</key>
+				<string>file://localhost/Users/allan/Documents/Work/Muckrock/redesign/patterns/images/search.svg</string>
+				<key>TypeID</key>
+				<string>_CFileLocator</string>
+				<key>Version</key>
+				<integer>1</integer>
+			</dict>
+		</dict>
+		<dict>
+			<key>Date</key>
+			<date>2014-08-22T00:04:38Z</date>
+			<key>Location</key>
+			<dict>
+				<key>BookmarkData</key>
+				<data>
+				Ym9vazgEAAAAAAQQMAAAAAAAAAAAAAAAAAAAAAAAAAAA
+				AAAAAAAAAAAAAAAAAAAAQAMAAAUAAAABAQAAVXNlcnMA
+				AAAFAAAAAQEAAGFsbGFuAAAACQAAAAEBAABEb2N1bWVu
+				dHMAAAAEAAAAAQEAAFdvcmsIAAAAAQEAAE11Y2tyb2Nr
+				CAAAAAEBAAByZWRlc2lnbggAAAABAQAAcGF0dGVybnMG
+				AAAAAQEAAGltYWdlcwAACwAAAAEBAAB0d2l0dGVyLnN2
+				ZwAkAAAAAQYAAAQAAAAUAAAAJAAAADgAAABEAAAAVAAA
+				AGQAAAB0AAAAhAAAAAgAAAAEAwAAV34MAAAAAAAIAAAA
+				BAMAAFp+DAAAAAAACAAAAAQDAACv6A0AAAAAAAgAAAAE
+				AwAAarAcAAAAAAAIAAAABAMAAN9UJwAAAAAACAAAAAQD
+				AAC6tycAAAAAAAgAAAAEAwAAM6FKAAAAAAAIAAAABAMA
+				AEtkTAAAAAAACAAAAAQDAABPlFsAAAAAACQAAAABBgAA
+				xAAAANQAAADkAAAA9AAAAAQBAAAUAQAAJAEAADQBAABE
+				AQAACAAAAAAEAABBuabKDwAAABgAAAABAgAAAQAAAAAA
+				AAAPAAAAAAAAAAAAAAAAAAAABAAAAAMDAAAHAAAABAAA
+				AAMDAAD1AQAADAAAAAEBAABNYWNpbnRvc2ggSEQIAAAA
+				BAMAAAAgwQwcAAAACAAAAAAEAABBuSwDvQAAACQAAAAB
+				AQAAODcxQ0YyNDMtMzhCNi0zN0YzLUFDRkItRTg5QkZB
+				REMyNUQ5GAAAAAECAACBAAAAAQAIAO8XAAABAAgAAAAA
+				AAAAAAABAAAAAQEAAC8AAAAAAAAAAQUAANoAAAABAgAA
+				OTkzMzU5MDBkMWVkNGZkOTlkMGQyMTc2ZmE3MDQ4YTY3
+				YTUxNGM4NDswMDAwMDAwMDswMDAwMDAwMDswMDAwMDAw
+				MDAwMDAwMDIwO2NvbS5hcHBsZS5hcHAtc2FuZGJveC5y
+				ZWFkLXdyaXRlOzAwMDAwMDAxOzAxMDAwMDAyOzAwMDAw
+				MDAwMDA1Yjk0NGY7L3VzZXJzL2FsbGFuL2RvY3VtZW50
+				cy93b3JrL211Y2tyb2NrL3JlZGVzaWduL3BhdHRlcm5z
+				L2ltYWdlcy90d2l0dGVyLnN2ZwAAAMAAAAD+////AQAA
+				AAAAAAAPAAAABBAAAJgAAAAAAAAABRAAAFQBAAAAAAAA
+				EBAAAJABAAAAAAAAQBAAAIABAAAAAAAAAiAAAEgCAAAA
+				AAAAECAAAMgBAAAAAAAAESAAAPwBAAAAAAAAEiAAANwB
+				AAAAAAAAEyAAAOwBAAAAAAAAICAAACgCAAAAAAAAMCAA
+				AFQCAAAAAAAAAcAAALABAAAAAAAAEcAAABQAAAAAAAAA
+				EsAAALwBAAAAAAAAgPAAAFwCAAAAAAAA
+				</data>
+				<key>FileURL</key>
+				<string>file://localhost/Users/allan/Documents/Work/Muckrock/redesign/patterns/images/twitter.svg</string>
+				<key>TypeID</key>
+				<string>_CFileLocator</string>
+				<key>Version</key>
+				<integer>1</integer>
+			</dict>
+		</dict>
+		<dict>
+			<key>Date</key>
+			<date>2014-08-22T00:04:38Z</date>
+			<key>Location</key>
+			<dict>
+				<key>BookmarkData</key>
+				<data>
+				Ym9vazQEAAAAAAQQMAAAAAAAAAAAAAAAAAAAAAAAAAAA
+				AAAAAAAAAAAAAAAAAAAAPAMAAAUAAAABAQAAVXNlcnMA
+				AAAFAAAAAQEAAGFsbGFuAAAACQAAAAEBAABEb2N1bWVu
+				dHMAAAAEAAAAAQEAAFdvcmsIAAAAAQEAAE11Y2tyb2Nr
+				CAAAAAEBAAByZWRlc2lnbggAAAABAQAAcGF0dGVybnMF
+				AAAAAQEAAG1lbnVzAAAACgAAAAEBAABpbmRleC5odG1s
+				AAAkAAAAAQYAAAQAAAAUAAAAJAAAADgAAABEAAAAVAAA
+				AGQAAAB0AAAAhAAAAAgAAAAEAwAAV34MAAAAAAAIAAAA
+				BAMAAFp+DAAAAAAACAAAAAQDAACv6A0AAAAAAAgAAAAE
+				AwAAarAcAAAAAAAIAAAABAMAAN9UJwAAAAAACAAAAAQD
+				AAC6tycAAAAAAAgAAAAEAwAAM6FKAAAAAAAIAAAABAMA
+				APAIUgAAAAAACAAAAAQDAABblFsAAAAAACQAAAABBgAA
+				xAAAANQAAADkAAAA9AAAAAQBAAAUAQAAJAEAADQBAABE
+				AQAACAAAAAAEAABBuabKDwAAABgAAAABAgAAAQAAAAAA
+				AAAPAAAAAAAAAAAAAAAAAAAABAAAAAMDAAAHAAAABAAA
+				AAMDAAD1AQAADAAAAAEBAABNYWNpbnRvc2ggSEQIAAAA
+				BAMAAAAgwQwcAAAACAAAAAAEAABBuSwDvQAAACQAAAAB
+				AQAAODcxQ0YyNDMtMzhCNi0zN0YzLUFDRkItRTg5QkZB
+				REMyNUQ5GAAAAAECAACBAAAAAQAIAO8XAAABAAgAAAAA
+				AAAAAAABAAAAAQEAAC8AAAAAAAAAAQUAANgAAAABAgAA
+				NzY0MWQ1Nzk3YTU0NjUzNjAxMmM0NjcxNjYzNTY0NDQx
+				ZmMwMzM2NDswMDAwMDAwMDswMDAwMDAwMDswMDAwMDAw
+				MDAwMDAwMDIwO2NvbS5hcHBsZS5hcHAtc2FuZGJveC5y
+				ZWFkLXdyaXRlOzAwMDAwMDAxOzAxMDAwMDAyOzAwMDAw
+				MDAwMDA1Yjk0NWI7L3VzZXJzL2FsbGFuL2RvY3VtZW50
+				cy93b3JrL211Y2tyb2NrL3JlZGVzaWduL3BhdHRlcm5z
+				L21lbnVzL2luZGV4Lmh0bWwAwAAAAP7///8BAAAAAAAA
+				AA8AAAAEEAAAmAAAAAAAAAAFEAAAVAEAAAAAAAAQEAAA
+				kAEAAAAAAABAEAAAgAEAAAAAAAACIAAASAIAAAAAAAAQ
+				IAAAyAEAAAAAAAARIAAA/AEAAAAAAAASIAAA3AEAAAAA
+				AAATIAAA7AEAAAAAAAAgIAAAKAIAAAAAAAAwIAAAVAIA
+				AAAAAAABwAAAsAEAAAAAAAARwAAAFAAAAAAAAAASwAAA
+				vAEAAAAAAACA8AAAXAIAAAAAAAA=
+				</data>
+				<key>FileURL</key>
+				<string>file://localhost/Users/allan/Documents/Work/Muckrock/redesign/patterns/menus/index.html</string>
+				<key>TypeID</key>
+				<string>_CFileLocator</string>
+				<key>Version</key>
+				<integer>1</integer>
+			</dict>
+		</dict>
+		<dict>
+			<key>Date</key>
+			<date>2014-08-22T00:04:38Z</date>
+			<key>Location</key>
+			<dict>
+				<key>BookmarkData</key>
+				<data>
+				Ym9vazwEAAAAAAQQMAAAAAAAAAAAAAAAAAAAAAAAAAAA
+				AAAAAAAAAAAAAAAAAAAARAMAAAUAAAABAQAAVXNlcnMA
+				AAAFAAAAAQEAAGFsbGFuAAAACQAAAAEBAABEb2N1bWVu
+				dHMAAAAEAAAAAQEAAFdvcmsIAAAAAQEAAE11Y2tyb2Nr
+				CAAAAAEBAAByZWRlc2lnbggAAAABAQAAcGF0dGVybnMG
 				AAAAAQEAAGltYWdlcwAADQAAAAEBAAB0cmFkZW1hcmsu
 				c3ZnAAAAJAAAAAEGAAAEAAAAFAAAACQAAAA4AAAARAAA
 				AFQAAABkAAAAdAAAAIQAAAAIAAAABAMAAFd+DAAAAAAA
 				CAAAAAQDAABafgwAAAAAAAgAAAAEAwAAr+gNAAAAAAAI
 				AAAABAMAAGqwHAAAAAAACAAAAAQDAADfVCcAAAAAAAgA
 				AAAEAwAAurcnAAAAAAAIAAAABAMAADOhSgAAAAAACAAA
-				AAQDAABLZEwAAAAAAAgAAAAEAwAAi5RPAAAAAAAkAAAA
+				AAQDAABLZEwAAAAAAAgAAAAEAwAATpRbAAAAAAAkAAAA
 				AQYAAMgAAADYAAAA6AAAAPgAAAAIAQAAGAEAACgBAAA4
-				AQAASAEAAAgAAAAABAAAQbmT3zUAAAAYAAAAAQIAAAEA
+				AQAASAEAAAgAAAAABAAAQbmmyg8AAAAYAAAAAQIAAAEA
 				AAAAAAAADwAAAAAAAAAAAAAAAAAAAAQAAAADAwAABwAA
 				AAQAAAADAwAA9QEAAAwAAAABAQAATWFjaW50b3NoIEhE
 				CAAAAAQDAAAAIMEMHAAAAAgAAAAABAAAQbksA70AAAAk
 				AAAAAQEAADg3MUNGMjQzLTM4QjYtMzdGMy1BQ0ZCLUU4
 				OUJGQURDMjVEORgAAAABAgAAgQAAAAEACADvFwAAAQAI
 				AAAAAAAAAAAAAQAAAAEBAAAvAAAAAAAAAAEFAADcAAAA
-				AQIAADljOTU5MDZhZDRlMTQ0OGM2NTY3ZGMzNThiYjNk
-				ZGJlZjJkNzkwYWY7MDAwMDAwMDA7MDAwMDAwMDA7MDAw
+				AQIAADMxNDM0N2EwZTgwM2Q1Mzg1NDU3OTQyN2EzYmUy
+				Mjk4MTk5MjZjNWE7MDAwMDAwMDA7MDAwMDAwMDA7MDAw
 				MDAwMDAwMDAwMDAyMDtjb20uYXBwbGUuYXBwLXNhbmRi
 				b3gucmVhZC13cml0ZTswMDAwMDAwMTswMTAwMDAwMjsw
-				MDAwMDAwMDAwNGY5NDhiOy91c2Vycy9hbGxhbi9kb2N1
+				MDAwMDAwMDAwNWI5NDRlOy91c2Vycy9hbGxhbi9kb2N1
 				bWVudHMvd29yay9tdWNrcm9jay9yZWRlc2lnbi9wYXR0
 				ZXJucy9pbWFnZXMvdHJhZGVtYXJrLnN2ZwDAAAAA/v//
 				/wEAAAAAAAAADwAAAAQQAACcAAAAAAAAAAUQAABYAQAA
@@ -1311,187 +788,6 @@
 				AADgAQAAAAAAABMgAADwAQAAAAAAACAgAAAsAgAAAAAA
 				ADAgAABYAgAAAAAAAAHAAAC0AQAAAAAAABHAAAAUAAAA
 				AAAAABLAAADAAQAAAAAAAIDwAABgAgAAAAAAAA==
-=======
-				CAAAAAEBAAByZWRlc2lnbggAAAABAQAAcGF0dGVybnMG
-				AAAAAQEAAGltYWdlcwAACgAAAAEBAABzZWFyY2guc3Zn
-				AAAkAAAAAQYAAAQAAAAUAAAAJAAAADgAAABEAAAAVAAA
-				AGQAAAB0AAAAhAAAAAgAAAAEAwAAV34MAAAAAAAIAAAA
-				BAMAAFp+DAAAAAAACAAAAAQDAACv6A0AAAAAAAgAAAAE
-				AwAAarAcAAAAAAAIAAAABAMAAN9UJwAAAAAACAAAAAQD
-				AAC6tycAAAAAAAgAAAAEAwAAM6FKAAAAAAAIAAAABAMA
-				AEtkTAAAAAAACAAAAAQDAADzAVAAAAAAACQAAAABBgAA
-				xAAAANQAAADkAAAA9AAAAAQBAAAUAQAAJAEAADQBAABE
-				AQAACAAAAAAEAABBuZQOMAAAABgAAAABAgAAAQAAAAAA
-				AAAPAAAAAAAAAAAAAAAAAAAABAAAAAMDAAAHAAAABAAA
-				AAMDAAD1AQAADAAAAAEBAABNYWNpbnRvc2ggSEQIAAAA
-				BAMAAAAgwQwcAAAACAAAAAAEAABBuSwDvQAAACQAAAAB
-				AQAAODcxQ0YyNDMtMzhCNi0zN0YzLUFDRkItRTg5QkZB
-				REMyNUQ5GAAAAAECAACBAAAAAQAIAO8XAAABAAgAAAAA
-				AAAAAAABAAAAAQEAAC8AAAAAAAAAAQUAANkAAAABAgAA
-				ODFiYjg1YzcxYTk5MjIxMmMzN2RjMzM3NWQ0MTZlZDE5
-				NmEyOWQ5NDswMDAwMDAwMDswMDAwMDAwMDswMDAwMDAw
-				MDAwMDAwMDIwO2NvbS5hcHBsZS5hcHAtc2FuZGJveC5y
-				ZWFkLXdyaXRlOzAwMDAwMDAxOzAxMDAwMDAyOzAwMDAw
-				MDAwMDA1MDAxZjM7L3VzZXJzL2FsbGFuL2RvY3VtZW50
-				cy93b3JrL211Y2tyb2NrL3JlZGVzaWduL3BhdHRlcm5z
-				L2ltYWdlcy9zZWFyY2guc3ZnAAAAAMAAAAD+////AQAA
-				AAAAAAAPAAAABBAAAJgAAAAAAAAABRAAAFQBAAAAAAAA
-				EBAAAJABAAAAAAAAQBAAAIABAAAAAAAAAiAAAEgCAAAA
-				AAAAECAAAMgBAAAAAAAAESAAAPwBAAAAAAAAEiAAANwB
-				AAAAAAAAEyAAAOwBAAAAAAAAICAAACgCAAAAAAAAMCAA
-				AFQCAAAAAAAAAcAAALABAAAAAAAAEcAAABQAAAAAAAAA
-				EsAAALwBAAAAAAAAgPAAAFwCAAAAAAAA
->>>>>>> 181a8014
-				</data>
-				<key>FileURL</key>
-				<string>file://localhost/Users/allan/Documents/Work/Muckrock/redesign/patterns/images/search.svg</string>
-				<key>TypeID</key>
-				<string>_CFileLocator</string>
-				<key>Version</key>
-				<integer>1</integer>
-			</dict>
-		</dict>
-		<dict>
-			<key>Date</key>
-<<<<<<< HEAD
-			<date>2014-08-09T18:13:05Z</date>
-=======
-			<date>2014-08-22T00:04:38Z</date>
-			<key>Location</key>
-			<dict>
-				<key>BookmarkData</key>
-				<data>
-				Ym9vazgEAAAAAAQQMAAAAAAAAAAAAAAAAAAAAAAAAAAA
-				AAAAAAAAAAAAAAAAAAAAQAMAAAUAAAABAQAAVXNlcnMA
-				AAAFAAAAAQEAAGFsbGFuAAAACQAAAAEBAABEb2N1bWVu
-				dHMAAAAEAAAAAQEAAFdvcmsIAAAAAQEAAE11Y2tyb2Nr
-				CAAAAAEBAAByZWRlc2lnbggAAAABAQAAcGF0dGVybnMG
-				AAAAAQEAAGltYWdlcwAACwAAAAEBAAB0d2l0dGVyLnN2
-				ZwAkAAAAAQYAAAQAAAAUAAAAJAAAADgAAABEAAAAVAAA
-				AGQAAAB0AAAAhAAAAAgAAAAEAwAAV34MAAAAAAAIAAAA
-				BAMAAFp+DAAAAAAACAAAAAQDAACv6A0AAAAAAAgAAAAE
-				AwAAarAcAAAAAAAIAAAABAMAAN9UJwAAAAAACAAAAAQD
-				AAC6tycAAAAAAAgAAAAEAwAAM6FKAAAAAAAIAAAABAMA
-				AEtkTAAAAAAACAAAAAQDAABeQ1oAAAAAACQAAAABBgAA
-				xAAAANQAAADkAAAA9AAAAAQBAAAUAQAAJAEAADQBAABE
-				AQAACAAAAAAEAABBuaUoQgAAABgAAAABAgAAAQAAAAAA
-				AAAPAAAAAAAAAAAAAAAAAAAABAAAAAMDAAAHAAAABAAA
-				AAMDAAD1AQAADAAAAAEBAABNYWNpbnRvc2ggSEQIAAAA
-				BAMAAAAgwQwcAAAACAAAAAAEAABBuSwDvQAAACQAAAAB
-				AQAAODcxQ0YyNDMtMzhCNi0zN0YzLUFDRkItRTg5QkZB
-				REMyNUQ5GAAAAAECAACBAAAAAQAIAO8XAAABAAgAAAAA
-				AAAAAAABAAAAAQEAAC8AAAAAAAAAAQUAANoAAAABAgAA
-				MThmYmZjNzEwMTkxNDk5YTVkNDNlYjhkYjlkNGZjZWFk
-				NWM0MTBkYjswMDAwMDAwMDswMDAwMDAwMDswMDAwMDAw
-				MDAwMDAwMDIwO2NvbS5hcHBsZS5hcHAtc2FuZGJveC5y
-				ZWFkLXdyaXRlOzAwMDAwMDAxOzAxMDAwMDAyOzAwMDAw
-				MDAwMDA1YTQzNWU7L3VzZXJzL2FsbGFuL2RvY3VtZW50
-				cy93b3JrL211Y2tyb2NrL3JlZGVzaWduL3BhdHRlcm5z
-				L2ltYWdlcy90d2l0dGVyLnN2ZwAAAMAAAAD+////AQAA
-				AAAAAAAPAAAABBAAAJgAAAAAAAAABRAAAFQBAAAAAAAA
-				EBAAAJABAAAAAAAAQBAAAIABAAAAAAAAAiAAAEgCAAAA
-				AAAAECAAAMgBAAAAAAAAESAAAPwBAAAAAAAAEiAAANwB
-				AAAAAAAAEyAAAOwBAAAAAAAAICAAACgCAAAAAAAAMCAA
-				AFQCAAAAAAAAAcAAALABAAAAAAAAEcAAABQAAAAAAAAA
-				EsAAALwBAAAAAAAAgPAAAFwCAAAAAAAA
-				</data>
-				<key>FileURL</key>
-				<string>file://localhost/Users/allan/Documents/Work/Muckrock/redesign/patterns/images/twitter.svg</string>
-				<key>TypeID</key>
-				<string>_CFileLocator</string>
-				<key>Version</key>
-				<integer>1</integer>
-			</dict>
-		</dict>
-		<dict>
-			<key>Date</key>
-			<date>2014-08-22T00:04:38Z</date>
-			<key>Location</key>
-			<dict>
-				<key>BookmarkData</key>
-				<data>
-				Ym9vazQEAAAAAAQQMAAAAAAAAAAAAAAAAAAAAAAAAAAA
-				AAAAAAAAAAAAAAAAAAAAPAMAAAUAAAABAQAAVXNlcnMA
-				AAAFAAAAAQEAAGFsbGFuAAAACQAAAAEBAABEb2N1bWVu
-				dHMAAAAEAAAAAQEAAFdvcmsIAAAAAQEAAE11Y2tyb2Nr
-				CAAAAAEBAAByZWRlc2lnbggAAAABAQAAcGF0dGVybnMF
-				AAAAAQEAAG1lbnVzAAAACgAAAAEBAABpbmRleC5odG1s
-				AAAkAAAAAQYAAAQAAAAUAAAAJAAAADgAAABEAAAAVAAA
-				AGQAAAB0AAAAhAAAAAgAAAAEAwAAV34MAAAAAAAIAAAA
-				BAMAAFp+DAAAAAAACAAAAAQDAACv6A0AAAAAAAgAAAAE
-				AwAAarAcAAAAAAAIAAAABAMAAN9UJwAAAAAACAAAAAQD
-				AAC6tycAAAAAAAgAAAAEAwAAM6FKAAAAAAAIAAAABAMA
-				APAIUgAAAAAACAAAAAQDAAD2CFIAAAAAACQAAAABBgAA
-				xAAAANQAAADkAAAA9AAAAAQBAAAUAQAAJAEAADQBAABE
-				AQAACAAAAAAEAABBuZfE9wAAABgAAAABAgAAAQAAAAAA
-				AAAPAAAAAAAAAAAAAAAAAAAABAAAAAMDAAAHAAAABAAA
-				AAMDAAD1AQAADAAAAAEBAABNYWNpbnRvc2ggSEQIAAAA
-				BAMAAAAgwQwcAAAACAAAAAAEAABBuSwDvQAAACQAAAAB
-				AQAAODcxQ0YyNDMtMzhCNi0zN0YzLUFDRkItRTg5QkZB
-				REMyNUQ5GAAAAAECAACBAAAAAQAIAO8XAAABAAgAAAAA
-				AAAAAAABAAAAAQEAAC8AAAAAAAAAAQUAANgAAAABAgAA
-				ODM1ODI2Yzc2NjI0ZjNjMDc0OTM3MDlkMjU5MzJkZGNm
-				MGNiMGMwYjswMDAwMDAwMDswMDAwMDAwMDswMDAwMDAw
-				MDAwMDAwMDIwO2NvbS5hcHBsZS5hcHAtc2FuZGJveC5y
-				ZWFkLXdyaXRlOzAwMDAwMDAxOzAxMDAwMDAyOzAwMDAw
-				MDAwMDA1MjA4ZjY7L3VzZXJzL2FsbGFuL2RvY3VtZW50
-				cy93b3JrL211Y2tyb2NrL3JlZGVzaWduL3BhdHRlcm5z
-				L21lbnVzL2luZGV4Lmh0bWwAwAAAAP7///8BAAAAAAAA
-				AA8AAAAEEAAAmAAAAAAAAAAFEAAAVAEAAAAAAAAQEAAA
-				kAEAAAAAAABAEAAAgAEAAAAAAAACIAAASAIAAAAAAAAQ
-				IAAAyAEAAAAAAAARIAAA/AEAAAAAAAASIAAA3AEAAAAA
-				AAATIAAA7AEAAAAAAAAgIAAAKAIAAAAAAAAwIAAAVAIA
-				AAAAAAABwAAAsAEAAAAAAAARwAAAFAAAAAAAAAASwAAA
-				vAEAAAAAAACA8AAAXAIAAAAAAAA=
-				</data>
-				<key>FileURL</key>
-				<string>file://localhost/Users/allan/Documents/Work/Muckrock/redesign/patterns/menus/index.html</string>
-				<key>TypeID</key>
-				<string>_CFileLocator</string>
-				<key>Version</key>
-				<integer>1</integer>
-			</dict>
-		</dict>
-		<dict>
-			<key>Date</key>
-			<date>2014-08-22T00:04:38Z</date>
-			<key>Location</key>
-			<dict>
-				<key>BookmarkData</key>
-				<data>
-				Ym9vazwEAAAAAAQQMAAAAAAAAAAAAAAAAAAAAAAAAAAA
-				AAAAAAAAAAAAAAAAAAAARAMAAAUAAAABAQAAVXNlcnMA
-				AAAFAAAAAQEAAGFsbGFuAAAACQAAAAEBAABEb2N1bWVu
-				dHMAAAAEAAAAAQEAAFdvcmsIAAAAAQEAAE11Y2tyb2Nr
-				CAAAAAEBAAByZWRlc2lnbggAAAABAQAAcGF0dGVybnMG
-				AAAAAQEAAGltYWdlcwAADQAAAAEBAAB0cmFkZW1hcmsu
-				c3ZnAAAAJAAAAAEGAAAEAAAAFAAAACQAAAA4AAAARAAA
-				AFQAAABkAAAAdAAAAIQAAAAIAAAABAMAAFd+DAAAAAAA
-				CAAAAAQDAABafgwAAAAAAAgAAAAEAwAAr+gNAAAAAAAI
-				AAAABAMAAGqwHAAAAAAACAAAAAQDAADfVCcAAAAAAAgA
-				AAAEAwAAurcnAAAAAAAIAAAABAMAADOhSgAAAAAACAAA
-				AAQDAABLZEwAAAAAAAgAAAAEAwAAoSVUAAAAAAAkAAAA
-				AQYAAMgAAADYAAAA6AAAAPgAAAAIAQAAGAEAACgBAAA4
-				AQAASAEAAAgAAAAABAAAQbmayVMAAAAYAAAAAQIAAAEA
-				AAAAAAAADwAAAAAAAAAAAAAAAAAAAAQAAAADAwAABwAA
-				AAQAAAADAwAA9QEAAAwAAAABAQAATWFjaW50b3NoIEhE
-				CAAAAAQDAAAAIMEMHAAAAAgAAAAABAAAQbksA70AAAAk
-				AAAAAQEAADg3MUNGMjQzLTM4QjYtMzdGMy1BQ0ZCLUU4
-				OUJGQURDMjVEORgAAAABAgAAgQAAAAEACADvFwAAAQAI
-				AAAAAAAAAAAAAQAAAAEBAAAvAAAAAAAAAAEFAADcAAAA
-				AQIAADkwMmJkOTczZjNmYjAzNWEzYzljNDM5MTNiNTYw
-				ZDIzN2ViYmRkMWE7MDAwMDAwMDA7MDAwMDAwMDA7MDAw
-				MDAwMDAwMDAwMDAyMDtjb20uYXBwbGUuYXBwLXNhbmRi
-				b3gucmVhZC13cml0ZTswMDAwMDAwMTswMTAwMDAwMjsw
-				MDAwMDAwMDAwNTQyNWExOy91c2Vycy9hbGxhbi9kb2N1
-				bWVudHMvd29yay9tdWNrcm9jay9yZWRlc2lnbi9wYXR0
-				ZXJucy9pbWFnZXMvdHJhZGVtYXJrLnN2ZwDAAAAA/v//
-				/wEAAAAAAAAADwAAAAQQAACcAAAAAAAAAAUQAABYAQAA
-				AAAAABAQAACUAQAAAAAAAEAQAACEAQAAAAAAAAIgAABM
-				AgAAAAAAABAgAADMAQAAAAAAABEgAAAAAgAAAAAAABIg
-				AADgAQAAAAAAABMgAADwAQAAAAAAACAgAAAsAgAAAAAA
-				ADAgAABYAgAAAAAAAAHAAAC0AQAAAAAAABHAAAAUAAAA
-				AAAAABLAAADAAQAAAAAAAIDwAABgAgAAAAAAAA==
 				</data>
 				<key>FileURL</key>
 				<string>file://localhost/Users/allan/Documents/Work/Muckrock/redesign/patterns/images/trademark.svg</string>
@@ -1504,7 +800,6 @@
 		<dict>
 			<key>Date</key>
 			<date>2014-08-22T00:04:38Z</date>
->>>>>>> 181a8014
 			<key>Location</key>
 			<dict>
 				<key>BookmarkData</key>
@@ -1520,26 +815,20 @@
 				Wn4MAAAAAAAIAAAABAMAAK/oDQAAAAAACAAAAAQDAABq
 				sBwAAAAAAAgAAAAEAwAA31QnAAAAAAAIAAAABAMAALq3
 				JwAAAAAACAAAAAQDAAAzoUoAAAAAAAgAAAAEAwAAS2RM
-				AAAAAAAIAAAABAMAAJ8lVAAAAAAAJAAAAAEGAADAAAAA
+				AAAAAAAIAAAABAMAAEmUWwAAAAAAJAAAAAEGAADAAAAA
 				0AAAAOAAAADwAAAAAAEAABABAAAgAQAAMAEAAEABAAAI
-				AAAAAAQAAEG5msoWAAAAGAAAAAECAAABAAAAAAAAAA8A
+				AAAAAAQAAEG5psoPAAAAGAAAAAECAAABAAAAAAAAAA8A
 				AAAAAAAAAAAAAAAAAAAEAAAAAwMAAAcAAAAEAAAAAwMA
 				APUBAAAMAAAAAQEAAE1hY2ludG9zaCBIRAgAAAAEAwAA
 				ACDBDBwAAAAIAAAAAAQAAEG5LAO9AAAAJAAAAAEBAAA4
 				NzFDRjI0My0zOEI2LTM3RjMtQUNGQi1FODlCRkFEQzI1
 				RDkYAAAAAQIAAIEAAAABAAgA7xcAAAEACAAAAAAAAAAA
-<<<<<<< HEAD
-				AAEAAAABAQAALwAAAAAAAAABBQAA1wAAAAECAAA4OTcw
-				MWM4ODhhN2ExN2QyZWFkNDQxNWY4ODZjYjQ0NTAyMTdk
-				ZTMyOzAwMDAwMDAwOzAwMDAwMDAwOzAwMDAwMDAwMDAw
-=======
-				AAEAAAABAQAALwAAAAAAAAABBQAA1wAAAAECAABmNGNh
-				NDc0NWVkYTMwMDJkZTIyZTY3ZmRkYmUyNGZlMjBiOWQ0
-				NThiOzAwMDAwMDAwOzAwMDAwMDAwOzAwMDAwMDAwMDAw
->>>>>>> 181a8014
+				AAEAAAABAQAALwAAAAAAAAABBQAA1wAAAAECAABhMTdh
+				YWI0NTkwZDFmY2M4ZDQzMWYzZjc5NTYwZDRlMmQyYzYy
+				MzY5OzAwMDAwMDAwOzAwMDAwMDAwOzAwMDAwMDAwMDAw
 				MDAwMjA7Y29tLmFwcGxlLmFwcC1zYW5kYm94LnJlYWQt
 				d3JpdGU7MDAwMDAwMDE7MDEwMDAwMDI7MDAwMDAwMDAw
-				MDU0MjU5ZjsvdXNlcnMvYWxsYW4vZG9jdW1lbnRzL3dv
+				MDViOTQ0OTsvdXNlcnMvYWxsYW4vZG9jdW1lbnRzL3dv
 				cmsvbXVja3JvY2svcmVkZXNpZ24vcGF0dGVybnMvaW1h
 				Z2VzL2xvZ28uc3ZnAADAAAAA/v///wEAAAAAAAAADwAA
 				AAQQAACUAAAAAAAAAAUQAABQAQAAAAAAABAQAACMAQAA
@@ -1559,11 +848,7 @@
 		</dict>
 		<dict>
 			<key>Date</key>
-<<<<<<< HEAD
-			<date>2014-08-09T18:13:05Z</date>
-=======
-			<date>2014-08-22T00:04:38Z</date>
->>>>>>> 181a8014
+			<date>2014-08-22T00:04:38Z</date>
 			<key>Location</key>
 			<dict>
 				<key>BookmarkData</key>
@@ -1586,13 +871,8 @@
 				DBwAAAAIAAAAAAQAAEG5LAO9AAAAJAAAAAEBAAA4NzFD
 				RjI0My0zOEI2LTM3RjMtQUNGQi1FODlCRkFEQzI1RDkY
 				AAAAAQIAAIEAAAABAAgA7xcAAAEACAAAAAAAAAAAAAEA
-<<<<<<< HEAD
-				AAABAQAALwAAAAAAAAABBQAA0gAAAAECAABkMzBiZTg3
-				ZDgwOWE2OGY0NmJhNjIzY2M2NGQ0ZDZkNzYwYzFiMmY5
-=======
 				AAABAQAALwAAAAAAAAABBQAA0gAAAAECAAA1ZDY5MWRj
 				MzE3MzJhZmIwNzFlODNlMDAzY2Y1ZDZmMWJmNmE3Zjc0
->>>>>>> 181a8014
 				OzAwMDAwMDAwOzAwMDAwMDAwOzAwMDAwMDAwMDAwMDAw
 				MjA7Y29tLmFwcGxlLmFwcC1zYW5kYm94LnJlYWQtd3Jp
 				dGU7MDAwMDAwMDE7MDEwMDAwMDI7MDAwMDAwMDAwMDRm
@@ -1607,221 +887,7 @@
 				ADQCAAAAAAAA
 				</data>
 				<key>FileURL</key>
-<<<<<<< HEAD
-				<string>file://localhost/Users/allan/Documents/Work/Muckrock/Redesign/patterns/.gitignore</string>
-				<key>TypeID</key>
-				<string>_CFileLocator</string>
-				<key>Version</key>
-				<integer>1</integer>
-			</dict>
-		</dict>
-		<dict>
-			<key>Date</key>
-			<date>2014-08-09T18:13:05Z</date>
-			<key>Location</key>
-			<dict>
-				<key>BookmarkData</key>
-				<data>
-				Ym9va0QDAAAAAAQQMAAAAAAAAAAAAAAAAAAAAAAAAAAA
-				AAAAAAAAAAAAAAAAAAAATAIAAAUAAAABAQAAVXNlcnMA
-				AAAFAAAAAQEAAGFsbGFuAAAABgAAAAEBAAAuVHJhc2gA
-				AAkAAAABAQAAc21hbGwuY3NzAAAAEAAAAAEGAAAEAAAA
-				FAAAACQAAAA0AAAACAAAAAQDAABXfgwAAAAAAAgAAAAE
-				AwAAWn4MAAAAAAAIAAAABAMAAP6REQAAAAAACAAAAAQD
-				AAAVXE4AAAAAABAAAAABBgAAYAAAAHAAAACAAAAAkAAA
-				AAgAAAAABAAAQbmRdNMAAAAYAAAAAQIAAAEAAAAAAAAA
-				DwAAAAAAAAAAAAAAAAAAAAQAAAADAwAAAgAAAAQAAAAD
-				AwAA9QEAAAwAAAABAQAATWFjaW50b3NoIEhECAAAAAQD
-				AAAAIMEMHAAAAAgAAAAABAAAQbksA70AAAAkAAAAAQEA
-				ADg3MUNGMjQzLTM4QjYtMzdGMy1BQ0ZCLUU4OUJGQURD
-				MjVEORgAAAABAgAAgQAAAAEACADvFwAAAQAIAAAAAAAA
-				AAAAAQAAAAEBAAAvAAAAAAAAAAEFAACuAAAAAQIAAGVm
-				MjY2ZmEzMzBlN2QzMmQyM2I1NzZkOWZjNjM0ZTk1YmU1
-				YTRlZDk7MDAwMDAwMDA7MDAwMDAwMDA7MDAwMDAwMDAw
-				MDAwMDAyMDtjb20uYXBwbGUuYXBwLXNhbmRib3gucmVh
-				ZC13cml0ZTswMDAwMDAwMTswMTAwMDAwMjswMDAwMDAw
-				MDAwNGU1YzE1Oy91c2Vycy9hbGxhbi8udHJhc2gvc21h
-				bGwuY3NzAAAAwAAAAP7///8BAAAAAAAAAA8AAAAEEAAA
-				SAAAAAAAAAAFEAAAoAAAAAAAAAAQEAAAyAAAAAAAAABA
-				EAAAuAAAAAAAAAACIAAAgAEAAAAAAAAQIAAAAAEAAAAA
-				AAARIAAANAEAAAAAAAASIAAAFAEAAAAAAAATIAAAJAEA
-				AAAAAAAgIAAAYAEAAAAAAAAwIAAAjAEAAAAAAAABwAAA
-				6AAAAAAAAAARwAAAFAAAAAAAAAASwAAA9AAAAAAAAACA
-				8AAAlAEAAAAAAAA=
-				</data>
-				<key>FileURL</key>
-				<string>file://localhost/Users/allan/.Trash/small.css</string>
-				<key>TypeID</key>
-				<string>_CFileLocator</string>
-				<key>Version</key>
-				<integer>1</integer>
-			</dict>
-		</dict>
-		<dict>
-			<key>Date</key>
-			<date>2014-08-09T18:13:05Z</date>
-			<key>Location</key>
-			<dict>
-				<key>BookmarkData</key>
-				<data>
-				Ym9va0QDAAAAAAQQMAAAAAAAAAAAAAAAAAAAAAAAAAAA
-				AAAAAAAAAAAAAAAAAAAATAIAAAUAAAABAQAAVXNlcnMA
-				AAAFAAAAAQEAAGFsbGFuAAAABgAAAAEBAAAuVHJhc2gA
-				AAsAAAABAQAAbWVkaXVtLnNjc3MAEAAAAAEGAAAEAAAA
-				FAAAACQAAAA0AAAACAAAAAQDAABXfgwAAAAAAAgAAAAE
-				AwAAWn4MAAAAAAAIAAAABAMAAP6REQAAAAAACAAAAAQD
-				AABKWk4AAAAAABAAAAABBgAAYAAAAHAAAACAAAAAkAAA
-				AAgAAAAABAAAQbmH/ecAAAAYAAAAAQIAAAEAAAAAAAAA
-				DwAAAAAAAAAAAAAAAAAAAAQAAAADAwAAAgAAAAQAAAAD
-				AwAA9QEAAAwAAAABAQAATWFjaW50b3NoIEhECAAAAAQD
-				AAAAIMEMHAAAAAgAAAAABAAAQbksA70AAAAkAAAAAQEA
-				ADg3MUNGMjQzLTM4QjYtMzdGMy1BQ0ZCLUU4OUJGQURD
-				MjVEORgAAAABAgAAgQAAAAEACADvFwAAAQAIAAAAAAAA
-				AAAAAQAAAAEBAAAvAAAAAAAAAAEFAACwAAAAAQIAAGVh
-				MTcxNzA5ZTcyOGYzM2I0YTQwZmY0NWU2YTZlOTE5OTBk
-				NWJmYjk7MDAwMDAwMDA7MDAwMDAwMDA7MDAwMDAwMDAw
-				MDAwMDAyMDtjb20uYXBwbGUuYXBwLXNhbmRib3gucmVh
-				ZC13cml0ZTswMDAwMDAwMTswMTAwMDAwMjswMDAwMDAw
-				MDAwNGU1YTRhOy91c2Vycy9hbGxhbi8udHJhc2gvbWVk
-				aXVtLnNjc3MAwAAAAP7///8BAAAAAAAAAA8AAAAEEAAA
-				SAAAAAAAAAAFEAAAoAAAAAAAAAAQEAAAyAAAAAAAAABA
-				EAAAuAAAAAAAAAACIAAAgAEAAAAAAAAQIAAAAAEAAAAA
-				AAARIAAANAEAAAAAAAASIAAAFAEAAAAAAAATIAAAJAEA
-				AAAAAAAgIAAAYAEAAAAAAAAwIAAAjAEAAAAAAAABwAAA
-				6AAAAAAAAAARwAAAFAAAAAAAAAASwAAA9AAAAAAAAACA
-				8AAAlAEAAAAAAAA=
-				</data>
-				<key>FileURL</key>
-				<string>file://localhost/Users/allan/.Trash/medium.scss</string>
-				<key>TypeID</key>
-				<string>_CFileLocator</string>
-				<key>Version</key>
-				<integer>1</integer>
-			</dict>
-		</dict>
-		<dict>
-			<key>Date</key>
-			<date>2014-08-09T18:13:05Z</date>
-			<key>Location</key>
-			<dict>
-				<key>BookmarkData</key>
-				<data>
-				Ym9va0QDAAAAAAQQMAAAAAAAAAAAAAAAAAAAAAAAAAAA
-				AAAAAAAAAAAAAAAAAAAATAIAAAUAAAABAQAAVXNlcnMA
-				AAAFAAAAAQEAAGFsbGFuAAAABgAAAAEBAAAuVHJhc2gA
-				AAoAAAABAQAAc21hbGwuc2NzcwAAEAAAAAEGAAAEAAAA
-				FAAAACQAAAA0AAAACAAAAAQDAABXfgwAAAAAAAgAAAAE
-				AwAAWn4MAAAAAAAIAAAABAMAAP6REQAAAAAACAAAAAQD
-				AABbWk4AAAAAABAAAAABBgAAYAAAAHAAAACAAAAAkAAA
-				AAgAAAAABAAAQbmH/ecAAAAYAAAAAQIAAAEAAAAAAAAA
-				DwAAAAAAAAAAAAAAAAAAAAQAAAADAwAAAgAAAAQAAAAD
-				AwAA9QEAAAwAAAABAQAATWFjaW50b3NoIEhECAAAAAQD
-				AAAAIMEMHAAAAAgAAAAABAAAQbksA70AAAAkAAAAAQEA
-				ADg3MUNGMjQzLTM4QjYtMzdGMy1BQ0ZCLUU4OUJGQURD
-				MjVEORgAAAABAgAAgQAAAAEACADvFwAAAQAIAAAAAAAA
-				AAAAAQAAAAEBAAAvAAAAAAAAAAEFAACvAAAAAQIAADNh
-				MWE3YWMyMDBlNDIxOGE3YmRiYzdlYjYxZWQ5MmU3MDZl
-				ZDYzNGE7MDAwMDAwMDA7MDAwMDAwMDA7MDAwMDAwMDAw
-				MDAwMDAyMDtjb20uYXBwbGUuYXBwLXNhbmRib3gucmVh
-				ZC13cml0ZTswMDAwMDAwMTswMTAwMDAwMjswMDAwMDAw
-				MDAwNGU1YTViOy91c2Vycy9hbGxhbi8udHJhc2gvc21h
-				bGwuc2NzcwAAwAAAAP7///8BAAAAAAAAAA8AAAAEEAAA
-				SAAAAAAAAAAFEAAAoAAAAAAAAAAQEAAAyAAAAAAAAABA
-				EAAAuAAAAAAAAAACIAAAgAEAAAAAAAAQIAAAAAEAAAAA
-				AAARIAAANAEAAAAAAAASIAAAFAEAAAAAAAATIAAAJAEA
-				AAAAAAAgIAAAYAEAAAAAAAAwIAAAjAEAAAAAAAABwAAA
-				6AAAAAAAAAARwAAAFAAAAAAAAAASwAAA9AAAAAAAAACA
-				8AAAlAEAAAAAAAA=
-				</data>
-				<key>FileURL</key>
-				<string>file://localhost/Users/allan/.Trash/small.scss</string>
-				<key>TypeID</key>
-				<string>_CFileLocator</string>
-				<key>Version</key>
-				<integer>1</integer>
-			</dict>
-		</dict>
-		<dict>
-			<key>Date</key>
-			<date>2014-08-09T18:13:05Z</date>
-			<key>Location</key>
-			<dict>
-				<key>BookmarkData</key>
-				<data>
-				Ym9va0QDAAAAAAQQMAAAAAAAAAAAAAAAAAAAAAAAAAAA
-				AAAAAAAAAAAAAAAAAAAATAIAAAUAAAABAQAAVXNlcnMA
-				AAAFAAAAAQEAAGFsbGFuAAAABgAAAAEBAAAuVHJhc2gA
-				AAoAAAABAQAAbGFyZ2Uuc2NzcwAAEAAAAAEGAAAEAAAA
-				FAAAACQAAAA0AAAACAAAAAQDAABXfgwAAAAAAAgAAAAE
-				AwAAWn4MAAAAAAAIAAAABAMAAP6REQAAAAAACAAAAAQD
-				AADqoUoAAAAAABAAAAABBgAAYAAAAHAAAACAAAAAkAAA
-				AAgAAAAABAAAQbmH/ecAAAAYAAAAAQIAAAEAAAAAAAAA
-				DwAAAAAAAAAAAAAAAAAAAAQAAAADAwAAAgAAAAQAAAAD
-				AwAA9QEAAAwAAAABAQAATWFjaW50b3NoIEhECAAAAAQD
-				AAAAIMEMHAAAAAgAAAAABAAAQbksA70AAAAkAAAAAQEA
-				ADg3MUNGMjQzLTM4QjYtMzdGMy1BQ0ZCLUU4OUJGQURD
-				MjVEORgAAAABAgAAgQAAAAEACADvFwAAAQAIAAAAAAAA
-				AAAAAQAAAAEBAAAvAAAAAAAAAAEFAACvAAAAAQIAADY0
-				MGRiMGI5YjI1ZDM4ZTc1ZjI1YjFlMTUxMThjMDNhNWE3
-				ZTBiNjc7MDAwMDAwMDA7MDAwMDAwMDA7MDAwMDAwMDAw
-				MDAwMDAyMDtjb20uYXBwbGUuYXBwLXNhbmRib3gucmVh
-				ZC13cml0ZTswMDAwMDAwMTswMTAwMDAwMjswMDAwMDAw
-				MDAwNGFhMWVhOy91c2Vycy9hbGxhbi8udHJhc2gvbGFy
-				Z2Uuc2NzcwAAwAAAAP7///8BAAAAAAAAAA8AAAAEEAAA
-				SAAAAAAAAAAFEAAAoAAAAAAAAAAQEAAAyAAAAAAAAABA
-				EAAAuAAAAAAAAAACIAAAgAEAAAAAAAAQIAAAAAEAAAAA
-				AAARIAAANAEAAAAAAAASIAAAFAEAAAAAAAATIAAAJAEA
-				AAAAAAAgIAAAYAEAAAAAAAAwIAAAjAEAAAAAAAABwAAA
-				6AAAAAAAAAARwAAAFAAAAAAAAAASwAAA9AAAAAAAAACA
-				8AAAlAEAAAAAAAA=
-				</data>
-				<key>FileURL</key>
-				<string>file://localhost/Users/allan/.Trash/large.scss</string>
-				<key>TypeID</key>
-				<string>_CFileLocator</string>
-				<key>Version</key>
-				<integer>1</integer>
-			</dict>
-		</dict>
-		<dict>
-			<key>Date</key>
-			<date>2014-08-09T18:13:05Z</date>
-			<key>Location</key>
-			<dict>
-				<key>BookmarkData</key>
-				<data>
-				Ym9va0gDAAAAAAQQMAAAAAAAAAAAAAAAAAAAAAAAAAAA
-				AAAAAAAAAAAAAAAAAAAAUAIAAAUAAAABAQAAVXNlcnMA
-				AAAFAAAAAQEAAGFsbGFuAAAABgAAAAEBAAAuVHJhc2gA
-				AAwAAAABAQAAX2lucHV0cy5zY3NzEAAAAAEGAAAEAAAA
-				FAAAACQAAAA0AAAACAAAAAQDAABXfgwAAAAAAAgAAAAE
-				AwAAWn4MAAAAAAAIAAAABAMAAP6REQAAAAAACAAAAAQD
-				AADUrkoAAAAAABAAAAABBgAAYAAAAHAAAACAAAAAkAAA
-				AAgAAAAABAAAQbmICgEAAAAYAAAAAQIAAAEAAAAAAAAA
-				DwAAAAAAAAAAAAAAAAAAAAQAAAADAwAAAgAAAAQAAAAD
-				AwAA9QEAAAwAAAABAQAATWFjaW50b3NoIEhECAAAAAQD
-				AAAAIMEMHAAAAAgAAAAABAAAQbksA70AAAAkAAAAAQEA
-				ADg3MUNGMjQzLTM4QjYtMzdGMy1BQ0ZCLUU4OUJGQURD
-				MjVEORgAAAABAgAAgQAAAAEACADvFwAAAQAIAAAAAAAA
-				AAAAAQAAAAEBAAAvAAAAAAAAAAEFAACxAAAAAQIAADc0
-				MDQzNWRiMmI3MDZiMzFhYjU3ZDc2NGNiMDMxNjNmYjcz
-				ZDIyMWI7MDAwMDAwMDA7MDAwMDAwMDA7MDAwMDAwMDAw
-				MDAwMDAyMDtjb20uYXBwbGUuYXBwLXNhbmRib3gucmVh
-				ZC13cml0ZTswMDAwMDAwMTswMTAwMDAwMjswMDAwMDAw
-				MDAwNGFhZWQ0Oy91c2Vycy9hbGxhbi8udHJhc2gvX2lu
-				cHV0cy5zY3NzAAAAAMAAAAD+////AQAAAAAAAAAPAAAA
-				BBAAAEgAAAAAAAAABRAAAKAAAAAAAAAAEBAAAMgAAAAA
-				AAAAQBAAALgAAAAAAAAAAiAAAIABAAAAAAAAECAAAAAB
-				AAAAAAAAESAAADQBAAAAAAAAEiAAABQBAAAAAAAAEyAA
-				ACQBAAAAAAAAICAAAGABAAAAAAAAMCAAAIwBAAAAAAAA
-				AcAAAOgAAAAAAAAAEcAAABQAAAAAAAAAEsAAAPQAAAAA
-				AAAAgPAAAJQBAAAAAAAA
-				</data>
-				<key>FileURL</key>
-				<string>file://localhost/Users/allan/.Trash/_inputs.scss</string>
-=======
 				<string>file://localhost/Users/allan/Documents/Work/Muckrock/redesign/patterns/.gitignore</string>
->>>>>>> 181a8014
 				<key>TypeID</key>
 				<string>_CFileLocator</string>
 				<key>Version</key>
@@ -1842,14 +908,8 @@
 	<key>ToolbarVisible:allan</key>
 	<true/>
 	<key>ViewSplitterPosition:allan</key>
-<<<<<<< HEAD
-	<real>0.15224358439445496</real>
-	<key>WindowFrame:allan:displays([(0, 0), (1440, 900)])</key>
-	<string>rect(44,165,900,1413)</string>
-=======
-	<real>0.1319444477558136</real>
+	<real>0.1527777761220932</real>
 	<key>WindowFrame:allan:displays([(0, 0), (1440, 900)])</key>
 	<string>rect(44,67,900,1440)</string>
->>>>>>> 181a8014
 </dict>
 </plist>