#
# This file is autogenerated by pip-compile
# Make changes in requirements.in, then run this to update:
#
#    pip-compile requirements.in
#
-e git+git://github.com/django-haystack/django-haystack.git@f1ed18313777005dd77ed724ecbfb27c0b03cad8#egg=django-haystack
-e git+git://github.com/rentapplication/django-mailgun.git@2ec07afcda0db7dfe5588f83e9ed299bc04bb0b5#egg=django_mailgun
-e git+git://github.com/callowayproject/django-news-sitemaps.git@55da6b72580dd6d79380f2bb17240e7afa00555a#egg=django_news_sitemaps-master
amqp==1.4.9               # via kombu
anyjson==0.3.3            # via kombu
billiard==3.3.0.23        # via celery
boto==2.39.0
celery-haystack==0.10
celery==3.1.23
Click==6.4                # via pyimagediet
contextlib2==0.5.1        # via raven
cssselect==0.9.1          # via premailer
cssutils==1.0.1           # via premailer
dill==0.2.5
django-activity-stream==0.6.1
django-adaptors==0.2.5
django-appconf==1.0.1     # via celery-haystack, django-compressor
django-autocomplete-light==2.3.3
django-celery==3.1.17
django-compressor==2.0
django-dbsettings==0.9.1
django-debug-toolbar==1.4
django-filter==0.13.0
django-geojson==2.9.0
django-leaflet==0.18.0
django-localflavor==1.2
django-lot==0.0.6
django-markdown-deux==1.0.5
django-mathfilters==0.3.0
django-package-monitor==0.3.4
django-premailer==0.1.0
django-pylibmc==0.6.1
django-querycount==0.4.1
django-rest-swagger==0.3.5
django-reversion==1.10.1
django-robots==2.0
django-secure==1.0.1
django-sslify==0.2.7
django-storages==1.4
django-taggit==0.18.0
<<<<<<< HEAD
# Used for loading Webpack bundles
django-webpack-loader==0.3.0
# The API framework
djangorestframework==3.1.3
# Monitors slow requests
=======
django==1.9.4
djangorestframework==3.3.3
>>>>>>> 71c3a102
dogslow==0.9.7
easy-thumbnails==2.3
gunicorn==19.4.5
image-diet2==1.0
jsonfield==1.0.3
kombu==3.0.35             # via celery
lxml==3.6.0               # via premailer
markdown2==2.3.1          # via django-markdown-deux
newrelic==2.60.0.46
numpy==1.9.1
pascha==0.5
pillow==3.1.1
premailer==2.10.1         # via django-premailer
psycopg2==2.6.1
pyimagediet==1.1.1        # via image-diet2
pylibmc==1.5.1            # via django-pylibmc
pysolr==3.4.0
python-dateutil==2.5.2
python-magic==0.4.11      # via pyimagediet
pytz==2016.3              # via celery
PyYAML==3.11              # via django-rest-swagger, pyimagediet
raven==5.11.2
rcssmin==1.0.6            # via django-compressor
redis==2.10.5
requests==2.9.1
requirements-parser==0.1.0  # via django-package-monitor
rjsmin==1.0.12            # via django-compressor
scikit-learn==0.16.1
scipy==0.14.0
semantic-version==2.5.0   # via django-package-monitor
simplejson==3.8.2         # via django-lot
six==1.10.0               # via django-appconf, django-autocomplete-light, django-geojson, python-dateutil
sqlparse==0.1.19          # via django-debug-toolbar
stripe==1.31.1
unidecode==0.4.19<|MERGE_RESOLUTION|>--- conflicted
+++ resolved
@@ -43,17 +43,10 @@
 django-secure==1.0.1
 django-sslify==0.2.7
 django-storages==1.4
-django-taggit==0.18.0
-<<<<<<< HEAD
-# Used for loading Webpack bundles
+django-taggit==0.18.1
 django-webpack-loader==0.3.0
-# The API framework
-djangorestframework==3.1.3
-# Monitors slow requests
-=======
-django==1.9.4
+django==1.9.5
 djangorestframework==3.3.3
->>>>>>> 71c3a102
 dogslow==0.9.7
 easy-thumbnails==2.3
 gunicorn==19.4.5
@@ -62,10 +55,10 @@
 kombu==3.0.35             # via celery
 lxml==3.6.0               # via premailer
 markdown2==2.3.1          # via django-markdown-deux
-newrelic==2.60.0.46
+newrelic==2.62.0.47
 numpy==1.9.1
 pascha==0.5
-pillow==3.1.1
+pillow==3.2.0
 premailer==2.10.1         # via django-premailer
 psycopg2==2.6.1
 pyimagediet==1.1.1        # via image-diet2
@@ -75,7 +68,7 @@
 python-magic==0.4.11      # via pyimagediet
 pytz==2016.3              # via celery
 PyYAML==3.11              # via django-rest-swagger, pyimagediet
-raven==5.11.2
+raven==5.12.0
 rcssmin==1.0.6            # via django-compressor
 redis==2.10.5
 requests==2.9.1
@@ -87,5 +80,5 @@
 simplejson==3.8.2         # via django-lot
 six==1.10.0               # via django-appconf, django-autocomplete-light, django-geojson, python-dateutil
 sqlparse==0.1.19          # via django-debug-toolbar
-stripe==1.31.1
+stripe==1.32.0
 unidecode==0.4.19