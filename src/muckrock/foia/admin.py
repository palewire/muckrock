--- conflicted
+++ resolved
@@ -22,42 +22,7 @@
     """FOIA Document Inline admin options"""
     model = FOIADocument
     readonly_fields = ['doc_id', 'pages']
-<<<<<<< HEAD
-    list_display = ('title', 'foia', 'doc_id', 'description')
-
-    def save_model(self, request, obj, form, change):
-        """Upload document to Document Cloud on save"""
-        # pylint: disable-msg=E1101
-        obj.save()
-        if not change:
-            obj.foia.update(obj.anchor())
-        # wait 3 seconds to give database a chance to sync
-        upload_document_cloud.apply_async(args=[obj.pk, change], countdown=3)
-=======
     extra = 2
->>>>>>> d483ac0c
-
-    def get_urls(self):
-        """Add custom URLs here"""
-        urls = super(FOIADocumentAdmin, self).get_urls()
-        my_urls = patterns('', url(r'^retry_pages/(?P<idx>\d+)/$',
-                                   self.admin_site.admin_view(self.retry_pages),
-                                   name='doc-admin-retry-pages'))
-        return my_urls + urls
-
-    def retry_pages(self, request, idx):
-        """Retry getting the page count"""
-        # pylint: disable-msg=E1101
-        # pylint: disable-msg=R0201
-
-        doc = get_object_or_404(FOIADocument, pk=idx)
-        if doc.pages:
-            messages.info(request, 'This document already has its page count set')
-        else:
-            set_document_cloud_pages.apply_async(args=[doc.pk])
-            messages.info(request, 'Attempting to set the page count... Please wait while the '
-                                   'Document Cloud servers are being accessed')
-        return HttpResponseRedirect(reverse('admin:foia_foiadocument_change', args=[doc.pk]))
 
 
 class FOIAFileInline(admin.TabularInline):
@@ -95,27 +60,11 @@
         if obj.status in ['done', 'partial'] and obj.embargo and not obj.date_embargo:
             obj.date_embargo = date.today() + timedelta(30)
 
-<<<<<<< HEAD
         obj.update_dates()
-=======
->>>>>>> d483ac0c
         obj.save()
 
     def save_formset(self, request, form, formset, change):
         """Actions to take while saving inline instances"""
-<<<<<<< HEAD
-
-        instances = formset.save(commit=False)
-        for instance in instances:
-            # only way to tell if its new or not is to check the db
-            try:
-                instance.__class__.objects.get(pk=instance.pk)
-            except instance.__class__.DoesNotExist:
-                # it is new, update on it, save first to get an id
-                instance.save()
-                instance.foia.update(instance.anchor())
-        formset.save()
-=======
         # pylint: disable-msg=E1101
 
         if formset.model == FOIANote:
@@ -140,7 +89,6 @@
                 upload_document_cloud.apply_async(args=[instance.pk, change], countdown=3)
 
         formset.save_m2m()
->>>>>>> d483ac0c
 
     def get_urls(self):
         """Add custom URLs here"""
@@ -151,14 +99,10 @@
                                    name='foia-admin-followup'),
                                url(r'^send_update/(?P<idx>\d+)/$',
                                    self.admin_site.admin_view(self.send_update),
-<<<<<<< HEAD
-                                   name='foia-admin-send-update'))
-=======
                                    name='foia-admin-send-update'),
                                url(r'^retry_pages/(?P<idx>\d+)/$',
                                    self.admin_site.admin_view(self.retry_pages),
                                    name='foia-admin-retry-pages'))
->>>>>>> d483ac0c
         return my_urls + urls
 
     def _list_helper(self, request, foias, action):
@@ -190,8 +134,6 @@
         messages.info(request, 'An update notification has been set to the user, %s' % foia.user)
         return HttpResponseRedirect(reverse('admin:foia_foiarequest_change', args=[foia.pk]))
 
-<<<<<<< HEAD
-=======
     def retry_pages(self, request, idx):
         """Retry getting the page count"""
         # pylint: disable-msg=E1101
@@ -206,7 +148,6 @@
                                % docs.count())
         return HttpResponseRedirect(reverse('admin:foia_foiarequest_change', args=[idx]))
 
->>>>>>> d483ac0c
 
 class JurisdictionAdmin(admin.ModelAdmin):
     """Jurisdiction admin options"""
