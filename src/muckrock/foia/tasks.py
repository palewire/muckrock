--- conflicted
+++ resolved
@@ -1,9 +1,5 @@
 """Celery Tasks for the FOIA application"""
 
-<<<<<<< HEAD
-=======
-from celery.task import periodic_task, task
->>>>>>> 26fe189c
 from celery.signals import task_failure
 from celery.schedules import crontab
 from celery.task import periodic_task, task
