"""
URL mappings for the FOIA application
"""

from django.conf.urls.defaults import patterns, url
from django.contrib.auth.decorators import login_required
from django.views.generic import list_detail
from django.contrib.auth.decorators import login_required

from foia import views
from foia.models import FOIARequest
from foia.forms import FOIAWizard, FOIAWizardWhereForm
from foia.feeds import LatestSubmittedRequests, LatestDoneRequests

foia_qs = {'queryset': FOIARequest.objects.all(),
           'paginate_by': 10}

foia_wizard = FOIAWizard([FOIAWizardWhereForm])

urlpatterns = patterns('',
    url(r'^$',                              login_required(list_detail.object_list),
                                            foia_qs, name='foia-index'),
    url(r'^list/$',                         login_required(list_detail.object_list),
                                            foia_qs, name='foia-list'),
    url(r'^list/(?P<user_name>[\w\d_]+)/$', views.list_by_user, name='foia-list-user'),
    url(r'^list/(?P<sort_order>asc|desc)/(?P<field>[\w]+)/$',
<<<<<<< HEAD
                                            views.sorted_list, name='foia-sorted-list'),
    url(r'^new/$',                          views.create, name='foia-create'),
=======
                                        views.sorted_list, name='foia-sorted-list'),
    url(r'^new/$',                      login_required(foia_wizard),
                                        name='foia-create'),
>>>>>>> 9805d04d
    url(r'^view/(?P<jurisdiction>[\w\d_-]+)/(?P<user_name>[\w\d_]+)/(?P<slug>[\w\d_-]+)/$',
                                            views.detail, name='foia-detail'),
    url(r'^view/(?P<jurisdiction>[\w\d_-]+)/(?P<user_name>[\w\d_]+)/(?P<slug>[\w\d_-]+)/'
         'doc/(?P<page>\d+)/$',
<<<<<<< HEAD
                                            views.document_detail, name='foia-doc-detail'),
    url(r'^update/(?P<user_name>[\w\d_]+)/(?P<slug>[\w\d_-]+)/$',
                                            views.update, name='foia-update'),
    url(r'^feeds/submitted/$',              login_required(LatestSubmittedRequests()), name='foia-submitted-feed'),
    url(r'^feeds/completed/$',              login_required(LatestDoneRequests()), name='foia-done-feed'),
=======
                                        views.document_detail, name='foia-doc-detail'),
    url(r'^update/(?P<jurisdiction>[\w\d\_-]+)/(?P<user_name>[\w\d_]+)/(?P<slug>[\w\d_-]+)/$',
                                        views.update, name='foia-update'),
    url(r'^delete/(?P<jurisdiction>[\w\d_-]+)/(?P<user_name>[\w\d_]+)/(?P<slug>[\w\d_-]+)/$',
                                        views.delete, name='foia-delete'),
    url(r'^feeds/submitted/$',          LatestSubmittedRequests(), name='foia-submitted-feed'),
    url(r'^feeds/completed/$',          LatestDoneRequests(), name='foia-done-feed'),
>>>>>>> 9805d04d
)<|MERGE_RESOLUTION|>--- conflicted
+++ resolved
@@ -5,7 +5,6 @@
 from django.conf.urls.defaults import patterns, url
 from django.contrib.auth.decorators import login_required
 from django.views.generic import list_detail
-from django.contrib.auth.decorators import login_required
 
 from foia import views
 from foia.models import FOIARequest
@@ -24,31 +23,18 @@
                                             foia_qs, name='foia-list'),
     url(r'^list/(?P<user_name>[\w\d_]+)/$', views.list_by_user, name='foia-list-user'),
     url(r'^list/(?P<sort_order>asc|desc)/(?P<field>[\w]+)/$',
-<<<<<<< HEAD
                                             views.sorted_list, name='foia-sorted-list'),
-    url(r'^new/$',                          views.create, name='foia-create'),
-=======
-                                        views.sorted_list, name='foia-sorted-list'),
-    url(r'^new/$',                      login_required(foia_wizard),
-                                        name='foia-create'),
->>>>>>> 9805d04d
+    url(r'^new/$',                          login_required(foia_wizard),
+                                            name='foia-create'),
     url(r'^view/(?P<jurisdiction>[\w\d_-]+)/(?P<user_name>[\w\d_]+)/(?P<slug>[\w\d_-]+)/$',
                                             views.detail, name='foia-detail'),
     url(r'^view/(?P<jurisdiction>[\w\d_-]+)/(?P<user_name>[\w\d_]+)/(?P<slug>[\w\d_-]+)/'
          'doc/(?P<page>\d+)/$',
-<<<<<<< HEAD
                                             views.document_detail, name='foia-doc-detail'),
-    url(r'^update/(?P<user_name>[\w\d_]+)/(?P<slug>[\w\d_-]+)/$',
+    url(r'^update/(?P<jurisdiction>[\w\d\_-]+)/(?P<user_name>[\w\d_]+)/(?P<slug>[\w\d_-]+)/$',
                                             views.update, name='foia-update'),
+    url(r'^delete/(?P<jurisdiction>[\w\d_-]+)/(?P<user_name>[\w\d_]+)/(?P<slug>[\w\d_-]+)/$',
+                                            views.delete, name='foia-delete'),
     url(r'^feeds/submitted/$',              login_required(LatestSubmittedRequests()), name='foia-submitted-feed'),
     url(r'^feeds/completed/$',              login_required(LatestDoneRequests()), name='foia-done-feed'),
-=======
-                                        views.document_detail, name='foia-doc-detail'),
-    url(r'^update/(?P<jurisdiction>[\w\d\_-]+)/(?P<user_name>[\w\d_]+)/(?P<slug>[\w\d_-]+)/$',
-                                        views.update, name='foia-update'),
-    url(r'^delete/(?P<jurisdiction>[\w\d_-]+)/(?P<user_name>[\w\d_]+)/(?P<slug>[\w\d_-]+)/$',
-                                        views.delete, name='foia-delete'),
-    url(r'^feeds/submitted/$',          LatestSubmittedRequests(), name='foia-submitted-feed'),
-    url(r'^feeds/completed/$',          LatestDoneRequests(), name='foia-done-feed'),
->>>>>>> 9805d04d
 )