--- conflicted
+++ resolved
@@ -114,9 +114,7 @@
                                    paginate_by=10,
                                    template_name='foia/foiarequest_update_list.html')
 
-<<<<<<< HEAD
 @login_required
-=======
 def list_(request):
     """List all viewable FOIA requests"""
 
@@ -124,7 +122,7 @@
                                    FOIARequest.objects.get_viewable(request.user),
                                    paginate_by=10)
 
->>>>>>> 9e9e69fc
+@login_required
 def list_by_user(request, user_name):
     """List of all FOIA requests by a given user"""
 
