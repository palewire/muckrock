"""
Views for the FOIA application
"""

from django.contrib.auth.decorators import login_required
from django.contrib.auth.models import User
from django.http import HttpResponseRedirect, Http404
from django.template import RequestContext
from django.shortcuts import render_to_response, get_object_or_404
from django.views.generic import list_detail
from django.template.defaultfilters import slugify
from django.core.urlresolvers import reverse

from datetime import datetime

from foia.forms import FOIARequestForm, FOIADeleteForm
from foia.models import FOIARequest, FOIAImage
from accounts.models import RequestLimitError
from muckrock.utils import process_get

def _foia_form_handler(request, foia, action):
    """Handle a form for a FOIA request - user to create and update a FOIA request"""

    if request.method == 'POST':
        status_dict = {'Submit': 'submitted', 'Save': 'started'}

        try:
            foia.date_submitted = datetime.now() if request.POST['submit'] == 'Submit' else None
            foia.status = status_dict[request.POST['submit']]

            form = FOIARequestForm(request.POST, instance=foia)

            if form.is_valid():
                request.user.get_profile().make_request()
                foia_request = form.save(commit=False)
                foia_request.slug = slugify(foia_request.title)
                foia_request.save()

                return HttpResponseRedirect(foia_request.get_absolute_url())

        except KeyError:
            # bad post, not possible from web form
            form = FOIARequestForm(instance=foia)
        except RequestLimitError:
            # no requests left
            return render_to_response('foia/foiarequest_error.html',
                                      context_instance=RequestContext(request))

    else:
        form = FOIARequestForm(initial=process_get(request.GET), instance=foia)

    return render_to_response('foia/foiarequest_form.html',
                              {'form': form, 'action': action},
                              context_instance=RequestContext(request))

@login_required
def update(request, jurisdiction, user_name, slug):
    """Update a started FOIA Request"""

    user = get_object_or_404(User, username=user_name)
    foia = get_object_or_404(FOIARequest, jurisdiction=jurisdiction, user=user, slug=slug)

    if not foia.is_editable():
        return render_to_response('error.html',
                 {'message': 'You may only edit non-submitted requests unless a fix is requested'},
                 context_instance=RequestContext(request))
    if foia.user != request.user:
        return render_to_response('error.html',
                 {'message': 'You may only edit your own requests'},
                 context_instance=RequestContext(request))

    return _foia_form_handler(request, foia, 'Update')

@login_required
<<<<<<< HEAD
=======
def delete(request, jurisdiction, user_name, slug):
    """Delete a non-submitted FOIA Request"""

    user = get_object_or_404(User, username=user_name)
    foia = get_object_or_404(FOIARequest, user=user, slug=slug, jurisdiction=jurisdiction)

    if not foia.status == 'started':
        return render_to_response('error.html',
                 {'message': 'You may only delete non-submitted requests.'},
                 context_instance=RequestContext(request))
    if foia.user != request.user:
        return render_to_response('error.html',
                 {'message': 'You may only delete your own requests'},
                 context_instance=RequestContext(request))

    if request.method == 'POST':
        form = FOIADeleteForm(request.POST)
        if form.is_valid():
            foia.delete()
            # message?
            return HttpResponseRedirect(reverse('foia-list-user',
                                                kwargs={'user_name': request.user.username}))
    else:
        form = FOIADeleteForm()

    return render_to_response('foia/foiarequest_delete.html',
                              {'form': form, 'foia': foia},
                              context_instance=RequestContext(request))

>>>>>>> 9805d04d
def list_by_user(request, user_name):
    """List of all FOIA requests by a given user"""

    user = get_object_or_404(User, username=user_name)
    return list_detail.object_list(request, FOIARequest.objects.filter(user=user), paginate_by=10)

@login_required
def sorted_list(request, sort_order, field):
    """Sorted list of FOIA requests"""

    if sort_order not in ['asc', 'desc']:
        raise Http404()
    if field not in ['title', 'status', 'user', 'jurisdiction']:
        raise Http404()

    ob_field = '-' + field if sort_order == 'desc' else field
    return list_detail.object_list(request,
                                   FOIARequest.objects.all().order_by(ob_field),
                                   paginate_by=10,
                                   extra_context={'sort_by': field, 'sort_order': sort_order})

@login_required
def detail(request, jurisdiction, user_name, slug):
    """Details of a single FOIA request"""

    user = get_object_or_404(User, username=user_name)
    foia = get_object_or_404(FOIARequest, jurisdiction=jurisdiction, user=user, slug=slug)
    return render_to_response('foia/foiarequest_detail.html',
                              {'object': foia},
                              context_instance=RequestContext(request))

@login_required
def document_detail(request, jurisdiction, user_name, slug, page):
    """Details of a single FOIA request"""

    user = get_object_or_404(User, username=user_name)
    foia = get_object_or_404(FOIARequest, jurisdiction=jurisdiction, user=user, slug=slug)
    doc = get_object_or_404(FOIAImage, foia=foia, page=page)

    return render_to_response('foia/foiarequest_doc_detail.html',
                              {'doc': doc},
                              context_instance=RequestContext(request))<|MERGE_RESOLUTION|>--- conflicted
+++ resolved
@@ -72,8 +72,6 @@
     return _foia_form_handler(request, foia, 'Update')
 
 @login_required
-<<<<<<< HEAD
-=======
 def delete(request, jurisdiction, user_name, slug):
     """Delete a non-submitted FOIA Request"""
 
@@ -103,7 +101,7 @@
                               {'form': form, 'foia': foia},
                               context_instance=RequestContext(request))
 
->>>>>>> 9805d04d
+@login_required
 def list_by_user(request, user_name):
     """List of all FOIA requests by a given user"""
 
