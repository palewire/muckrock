--- conflicted
+++ resolved
@@ -22,16 +22,10 @@
 import stripe
 import sys
 
-<<<<<<< HEAD
 from accounts.forms import PaymentForm
-from foia.forms import FOIARequestForm, FOIADeleteForm, FOIAFixForm, FOIAFlagForm, \
-                       FOIANoteForm, FOIAEmbargoForm, FOIAEmbargoDateForm, FOIAAppealForm, \
-                       FOIAWizardWhereForm, FOIAWhatLocalForm, FOIAWhatStateForm, \
-=======
 from foia.forms import FOIARequestForm, FOIADeleteForm, FOIAAdminFixForm, FOIAFixForm, \
                        FOIAFlagForm, FOIANoteForm, FOIAEmbargoForm, FOIAEmbargoDateForm, \
                        FOIAAppealForm, FOIAWizardWhereForm, FOIAWhatLocalForm, FOIAWhatStateForm, \
->>>>>>> 9f0595b0
                        FOIAWhatFederalForm, FOIAWizard, AgencyForm, TEMPLATES
 from foia.models import FOIARequest, FOIADocument, FOIACommunication, Jurisdiction, Agency
 from tags.models import Tag
