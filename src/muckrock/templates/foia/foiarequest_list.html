--- conflicted
+++ resolved
@@ -15,11 +15,8 @@
 	</span>
 	<div class="clear">&nbsp;</div>
 
-<<<<<<< HEAD
-=======
 	{% if subtitle %}<h2>{{ subtitle }}</h2>{% endif %}
 
->>>>>>> d483ac0c
 	{% include "foia/pagination.html" %}
 
 	<table class="data-table">
