"""
URL mappings for muckrock project
"""

# pylint: disable-msg=W0611
# these are called dynmically
from django.conf.urls.defaults import handler404, handler500
# pylint: enable-msg=W0611
from django.conf.urls.defaults import patterns, include, url
from django.contrib import admin
from django.views.generic.simple import direct_to_template
from django.contrib.sitemaps.views import sitemap

import haystack.urls

import accounts.urls, foia.urls, news.urls
import settings
from foia.sitemap import FoiaSitemap
from news.sitemap import ArticleSitemap

admin.autodiscover()

sitemaps = {'FOIA': FoiaSitemap, 'News': ArticleSitemap}

urlpatterns = patterns('',
    url(r'^$', direct_to_template, {'template': 'beta_home.html'}, name='index'),
    url(r'^accounts/', include(accounts.urls)),
    url(r'^foi/', include(foia.urls)),
    url(r'^news/', include(news.urls)),
    url(r'^admin/', include(admin.site.urls)),
<<<<<<< HEAD
    url(r'^search/$', include(haystack.urls)),
    url(r'^sitemap\.xml$', sitemap, {'sitemaps': sitemaps}, name='sitemap')
=======
    url(r'^search/', include(haystack.urls)),
    url(r'^sitemap\.xml$', sitemap, {'sitemaps': sitemaps}, name='sitemap'),
>>>>>>> c7cf0df4
)

if settings.DEBUG:
    urlpatterns += patterns('',
        (r'^static/(?P<path>.*)$', 'django.views.static.serve',
            {'document_root': settings.MEDIA_ROOT}),
    )<|MERGE_RESOLUTION|>--- conflicted
+++ resolved
@@ -28,13 +28,8 @@
     url(r'^foi/', include(foia.urls)),
     url(r'^news/', include(news.urls)),
     url(r'^admin/', include(admin.site.urls)),
-<<<<<<< HEAD
-    url(r'^search/$', include(haystack.urls)),
-    url(r'^sitemap\.xml$', sitemap, {'sitemaps': sitemaps}, name='sitemap')
-=======
     url(r'^search/', include(haystack.urls)),
     url(r'^sitemap\.xml$', sitemap, {'sitemaps': sitemaps}, name='sitemap'),
->>>>>>> c7cf0df4
 )
 
 if settings.DEBUG:
