--- conflicted
+++ resolved
@@ -8,28 +8,17 @@
 # pylint: enable-msg=W0611
 from django.conf.urls.defaults import patterns, include, url
 from django.contrib import admin
-<<<<<<< HEAD
 from django.contrib.auth.decorators import login_required
 from django.views.generic.simple import direct_to_template
-=======
->>>>>>> 576b3b50
 from django.contrib.sitemaps.views import sitemap
 from django.views.generic.date_based import archive_index
 
 from haystack.views import basic_search
 
-<<<<<<< HEAD
-import muckrock.accounts.urls, muckrock.foia.urls, muckrock.news.urls
-import muckrock.settings
-from muckrock.news.sitemap import ArticleSitemap
-from muckrock.foia.sitemap import FoiaSitemap
-=======
 import accounts.urls, foia.urls, news.urls
 import settings
 from foia.sitemap import FoiaSitemap
-from news.models import Article
 from news.sitemap import ArticleSitemap
->>>>>>> 576b3b50
 
 import os
 
@@ -38,17 +27,10 @@
 sitemaps = {'FOIA': FoiaSitemap, 'News': ArticleSitemap}
 
 urlpatterns = patterns('',
-<<<<<<< HEAD
     url(r'^$', direct_to_template, {'template': 'beta_home.html'}, name='index'),
-    url(r'^accounts/', include(muckrock.accounts.urls)),
-    url(r'^foia/', include(muckrock.foia.urls)),
-    url(r'^news/', include(muckrock.news.urls)),
-=======
-    url(r'^$', archive_index, article_args, name='index'),
     url(r'^accounts/', include(accounts.urls)),
     url(r'^foia/', include(foia.urls)),
     url(r'^news/', include(news.urls)),
->>>>>>> 576b3b50
     url(r'^admin/', include(admin.site.urls)),
     url(r'^search/$', login_required(basic_search)),
     url(r'^sitemap\.xml$', sitemap, {'sitemaps': sitemaps}, name='sitemap')
